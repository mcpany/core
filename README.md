--- conflicted
+++ resolved
@@ -175,13 +175,13 @@
           apiKey: "my-secret-key"
   ```
 
-<<<<<<< HEAD
 - **Server Authentication**: Secure the MCP server with an API key.
 
   ```yaml
   global_settings:
     api_key: "my-secret-key"
-=======
+  ```
+ 
 - **Resilience**: Configure retries for a gRPC service.
 
   ```yaml
@@ -196,7 +196,6 @@
           numberOfRetries: 3
           baseBackoff: "100ms"
           maxBackoff: "1s"
->>>>>>> 779cfbde
   ```
 
 ### Remote Configurations
