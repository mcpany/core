[![License](https://img.shields.io/badge/License-Apache_2.0-blue.svg)](https://opensource.org/licenses/Apache-2.0)
[![Test](https://github.com/mcpany/core/actions/workflows/ci.yml/badge.svg?branch=main)](https://github.com/mcpany/core/actions/workflows/ci.yml)
[![GoDoc](https://godoc.org/github.com/mcpany/core?status.png)](https://pkg.go.dev/github.com/mcpany/core)
[![GoReportCard](https://goreportcard.com/badge/github.com/mcpany/core)](https://goreportcard.com/report/github.com/mcpany/core)
[![codecov](https://codecov.io/gh/mcpany/core/branch/main/graph/badge.svg)](https://codecov.io/gh/mcpany/core)

<p align="center">
  <img src="docs/images/logo.png" alt="MCP Any Logo" width="200"/>
</p>

# MCP Any: Configuration-Driven MCP Server

**Eliminate the need to build and maintain custom MCP servers for every API.**

MCP Any empowers you to create robust Model Context Protocol (MCP) servers using **simple configurations**. Instead of writing code, compiling binaries, and managing complex deployments, you define your tools, resources, and prompts in portable configuration files.

## Why MCP Any?

- **No Code Required**: Create fully functional MCP servers for your APIs just by writing a config file.
- **Shareable Configurations**: Share your MCP server setups publicly. Users don't need to download unsafe binaries or set up complex environments—they just load your config.
- **Local & Secure**: Host your MCP server locally. Connect to your private or public APIs without sending sensitive data through third-party remote servers. Perfect for both personal and enterprise use.
- **Universal Adapter**: Dynamically acts as a bridge for gRPC services, RESTful APIs (via OpenAPI), and command-line tools, exposing them as standardized MCP tools.

## Key Features

- **Dynamic Tool Registration**: Automatically discover and register tools from various backend services, either through a dynamic gRPC API or a static configuration file.
- **Multiple Service Types**: Supports a wide range of service types, including:
  - **gRPC**: Register services from `.proto` files or by using gRPC reflection.
  - **OpenAPI**: Ingest OpenAPI (Swagger) specifications to expose RESTful APIs as tools.
  - **HTTP**: Expose any HTTP endpoint as a tool.
  - **Stdio**: Wrap any command-line tool that communicates over standard I/O.
- **Advanced Service Policies**: Configure Caching, Rate Limiting, and Retries to optimize performance and protect upstream services.
- **MCP Any Proxy**: Proxy and re-expose tools from another MCP Any instance.
- **Upstream Authentication**: Securely connect to your backend services using:
  - **API Keys**
  - **Bearer Tokens**
  - **Basic Auth**
  - **mTLS**
- **Unified API**: Interact with all registered tools through a single, consistent API based on the [Model Context Protocol](https://modelcontext.protocol.ai/).
- **Extensible**: Designed to be easily extended with new service types and capabilities.

### Defining Prompts

MCP Any allows you to define and execute prompts directly from your configuration files. This is useful for integrating with AI models and other services that require dynamic, template-based inputs.

Here's an example of how to define a prompt in your `config.yaml`:

```yaml
upstreamServices:
  - name: "my-prompt-service"
    httpService:
      address: "https://api.example.com"
      prompts:
        - name: "my-prompt"
          description: "A sample prompt"
          messages:
            - role: "user"
              text:
                text: "Hello, {{name}}!"
```

You can then execute this prompt by sending a `prompts/get` request to the server:

```bash
curl -X POST -H "Content-Type: application/json" \
  -d '{"jsonrpc": "2.0", "method": "prompts/get", "params": {"name": "my-prompt-service.my-prompt", "arguments": {"name": "world"}}, "id": 1}' \
  http://localhost:50050
```

## Getting Started

Follow these instructions to get MCP Any set up and running on your local machine.

### Prerequisites

Before you begin, ensure you have the following installed:

- [Go](https://golang.org/doc/install) (version 1.24.3 or later)
- [Docker](https://docs.docker.com/get-docker/)
- [Make](https://www.gnu.org/software/make/)

### Installation & Setup

1.  **Clone the repository:**

    ```bash
    git clone https://github.com/mcpany/core.git
    cd core
    ```

2.  **Build the application:**
    This command will install dependencies, generate code, and build the `mcpany` binary.

    ```bash
    make build
    ```

    The binary will be located at `./build/bin/server`.

### Running the Server

You can run the MCP Any server directly or by using a `make` command.

- **Directly:**

  ```bash
  ./build/bin/server
  ```

- **Via Make:**

  ```bash
  make run
  ```

By default, the server will start and listen for JSON-RPC requests on port `50050` and gRPC registration requests on port `50051`.

### Running with Docker

You can also run the server using Docker. The official image is available on GitHub Container Registry.

1.  **Pull the latest image:**

    ```bash
    docker pull ghcr.io/mcpany/core:latest
    ```

2.  **Run the server:**

    ```bash
    docker run --rm -p 50050:50050 -p 50051:50051 ghcr.io/mcpany/core:latest
    ```

    This will start the server and expose the JSON-RPC and gRPC ports to your local machine.

## Configuration

MCP Any can be configured to register services at startup using configuration files. You can specify one or more configuration files or directories using the `--config-paths` flag. The configuration files can be in YAML, JSON, or textproto format.

### Example Configuration

Here is an example of a `config.yaml` file that registers an HTTP service with a single tool:

```yaml
# config.yaml
upstreamServices:
  - name: "my-http-service"
    httpService:
      address: "https://api.example.com"
      calls:
        - operationId: "get_user"
          description: "Get user by ID"
          method: "HTTP_METHOD_GET"
          endpointPath: "/users/{userId}"
          parameterMappings:
            - inputParameterName: "userId"
              targetParameterName: "userId"
```

To run the server with this configuration, use the following command:

```bash
make run ARGS="--config-paths ./config.yaml"
```

The server also supports configuration via environment variables. For example, you can set the JSON-RPC port with `MCPANY_JSONRPC_PORT=6000`.

### Advanced Configuration

MCP Any supports a variety of advanced configuration options, including:

- **gRPC Services**: Register a gRPC service using reflection.

  ```yaml
  upstreamServices:
    - name: "my-grpc-service"
      grpcService:
        address: "localhost:50052"
        reflection:
          enabled: true
  ```

- **OpenAPI Services**: Register a service from an OpenAPI specification.

  ```yaml
  upstreamServices:
    - name: "my-openapi-service"
      openapiService:
        spec:
          path: "./openapi.json"
  ```

- **Authentication**: Configure authentication for an upstream service.

  ```yaml
  upstreamServices:
    - name: "my-secure-service"
      httpService:
        address: "https://api.example.com"
        # ...
      upstreamAuthentication:
        apiKey:
          headerName: "X-API-Key"
          apiKey: "my-secret-key"
  ```

<<<<<<< HEAD
- **mTLS**: Configure mTLS for an upstream service.

  ```yaml
  upstreamServices:
    - name: "my-mtls-service"
      httpService:
        address: "https://api.example.com"
        # ...
      upstreamAuthentication:
        mtls:
          clientCertPath: "/path/to/client.crt"
          clientKeyPath: "/path/to/client.key"
          caCertPath: "/path/to/ca.crt"
=======
- **Resilience**: Configure retries for a gRPC service.

  ```yaml
  upstreamServices:
    - name: "my-resilient-service"
      grpcService:
        address: "localhost:50052"
        reflection:
          enabled: true
      resilience:
        retryPolicy:
          numberOfRetries: 3
          baseBackoff: "100ms"
          maxBackoff: "1s"
>>>>>>> 5f7e0720
  ```

### Remote Configurations

In addition to loading configuration files from the local filesystem, MCP Any can also load configurations from remote URLs. This allows you to easily share and reuse configurations without having to manually copy and paste files.

To load a remote configuration, simply provide the URL as a value to the `--config-paths` flag:

```bash
make run ARGS="--config-paths https://example.com/my-config.yaml"
```

**Security Warning:** Loading configurations from remote URLs can be dangerous if you do not trust the source. Only load configurations from trusted sources to avoid potential security risks.

## Usage

Once the server is running, you can interact with it using its JSON-RPC API. For instructions on how to connect `mcpany` with your favorite AI coding assistant, see the **[Integration Guide](docs/integrations.md)**.

## Examples

For hands-on examples of how to use `mcpany` with different upstream service types and AI tools like Gemini CLI, please see the [examples](examples) directory. Each example includes a README file with detailed instructions.

### Listing Tools

To see the list of all registered tools, you can send a `tools/list` request.

```bash
curl -X POST -H "Content-Type: application/json" \
  -d '{"jsonrpc": "2.0", "method": "tools/list", "id": 1}' \
  http://localhost:50050
```

### Calling a Tool

To execute a tool, send a `tools/call` request with the tool's name and arguments. Based on the example configuration above, here's how you would call the `get_user` tool:

```bash
curl -X POST -H "Content-Type: application/json" \
  -d '{"jsonrpc": "2.0", "method": "tools/call", "params": {"name": "my-http-service/-/get_user", "arguments": {"userId": "123"}}, "id": 2}' \
  http://localhost:50050
```

## Running with Docker Compose

For a containerized setup, you can use the provided `docker-compose.yml` file. This will build and run the `mcpany` server along with a sample `http-echo-server` to demonstrate how `mcpany` connects to other services in a Docker network.

1.  **Start the services:**

    ```bash
    docker compose up --build
    ```

    This command will build the Docker images for both the `mcpany` server and the echo server, and then start them. The `mcpany` server is configured via `docker/config.docker.yaml` to automatically discover the echo server.

2.  **Test the setup:**
    Once the services are running, you can call the `echo` tool from the `http-echo-server` through the `mcpany` JSON-RPC API:

    ```bash
    curl -X POST -H "Content-Type: application/json" \
      -d '{"jsonrpc": "2.0", "method": "tools/call", "params": {"name": "docker-http-echo/-/echo", "arguments": {"message": "Hello from Docker!"}}, "id": 3}' \
      http://localhost:50050
    ```

    You should receive a response echoing your message.

3.  **Shut down the services:**

    ```bash
    docker compose down
    ```

## Running with Helm

For deployments to Kubernetes, a Helm chart is available in the `helm/mcpany` directory. See the [Helm chart README](helm/mcpany/README.md) for detailed instructions.

## Contributing

Contributions are welcome! Please feel free to open an issue or submit a pull request.

## License

This project is licensed under the terms of the [LICENSE](LICENSE) file.<|MERGE_RESOLUTION|>--- conflicted
+++ resolved
@@ -204,7 +204,6 @@
           apiKey: "my-secret-key"
   ```
 
-<<<<<<< HEAD
 - **mTLS**: Configure mTLS for an upstream service.
 
   ```yaml
@@ -218,7 +217,6 @@
           clientCertPath: "/path/to/client.crt"
           clientKeyPath: "/path/to/client.key"
           caCertPath: "/path/to/ca.crt"
-=======
 - **Resilience**: Configure retries for a gRPC service.
 
   ```yaml
@@ -233,7 +231,6 @@
           numberOfRetries: 3
           baseBackoff: "100ms"
           maxBackoff: "1s"
->>>>>>> 5f7e0720
   ```
 
 ### Remote Configurations
