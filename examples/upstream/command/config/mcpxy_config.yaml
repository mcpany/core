--- conflicted
+++ resolved
@@ -4,12 +4,8 @@
 - name: hello-service
   mcp_service:
     stdio_connection:
-<<<<<<< HEAD
-      command: "python3 -u ./examples/upstream/command/server/main.py"
-=======
-      command: "python"
+      command: "python3"
       args:
         - "-u"
         - "examples/upstream/command/server/main.py"
-        - "--mcp-stdio"
->>>>>>> 8d181222
+        - "--mcp-stdio"