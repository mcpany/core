--- conflicted
+++ resolved
@@ -48,22 +48,9 @@
 
 Now, you can call the `SayHello` tool by sending a `tools/call` request.
 
-<<<<<<< HEAD
-   ```bash
-   SESSION_ID=$(curl -i -X POST -H "Content-Type: application/json" -d '{"jsonrpc": "2.0", "method": "initialize", "params": {"client_name": "curl-client", "client_version": "v0.0.1"}, "id": 1}' http://localhost:8080 2>/dev/null | grep -i "Mcp-Session-Id" | awk '{print $2}' | tr -d '\r')
-   ```
-
-2. **Call the tool:**
-   Now, you can call the `SayHello` tool by sending a `tools/call` request with the session ID you received in the previous step.
-
-   ```bash
-   curl -X POST -H "Content-Type: application/json" -H "Mcp-Session-Id: $SESSION_ID" -d '{"jsonrpc": "2.0", "method": "tools/call", "params": {"name": "greeter-service.SayHello", "arguments": {"name": "World"}}, "id": 2}' http://localhost:8080
-   ```
-=======
 ```bash
 gemini --allowed-mcp-server-names mcpany-grpc -p "call the tool greeter-service.SayHello with name World"
 ```
->>>>>>> 9c65358b
 
 You should receive a JSON response with a greeting:
 
