// Copyright 2025 Author(s) of MCP Any
//
// Licensed under the Apache License, Version 2.0 (the "License");
// you may not use this file except in compliance with the License.
// You may obtain a copy of the License at
//
//     http://www.apache.org/licenses/LICENSE-2.0
//
// Unless required by applicable law or agreed to in writing, software
// distributed under the License is distributed on an "AS IS" BASIS,
// WITHOUT WARRANTIES OR CONDITIONS OF ANY KIND, either express or implied.
// See the License for the specific language governing permissions and
// limitations under the License.
//
// SPDX-License-Identifier: Apache-2.0


package main

import (
	"context"
	"io"
	"net/http"
	"os"
	"testing"
	"time"

	"github.com/mcpany/core/pkg/appconsts"
	"github.com/spf13/afero"
	"github.com/stretchr/testify/assert"
)

// mockRunner is a mock implementation of the app.Runner interface for testing.
type mockRunner struct {
	called                  bool
	capturedStdio           bool
	capturedMcpListenAddress string
	capturedGrpcPort        string
	capturedConfigPaths     []string
	capturedShutdownTimeout time.Duration
}

func (m *mockRunner) Run(ctx context.Context, fs afero.Fs, stdio bool, mcpListenAddress, grpcPort string, configPaths []string, shutdownTimeout time.Duration) error {
	m.called = true
	m.capturedStdio = stdio
	m.capturedMcpListenAddress = mcpListenAddress
	m.capturedGrpcPort = grpcPort
	m.capturedConfigPaths = configPaths
	m.capturedShutdownTimeout = shutdownTimeout
	return nil
}

func (m *mockRunner) RunHealthServer(mcpListenAddress string) error {
	return nil
}

func TestHealthCmd(t *testing.T) {
	// This is a basic test to ensure the command runs without panicking.
	// A more thorough test would involve setting up a mock HTTP server.
	rootCmd := newRootCmd()
	rootCmd.SetArgs([]string{"health", "--mcp-listen-address", "50051"})
	err := rootCmd.Execute()
	// We expect an error because no server is running
	assert.Error(t, err)
}

func TestHealthCmdWithCustomPort(t *testing.T) {
	// Start a mock HTTP server on a custom port
	port := "8088"
	server := &http.Server{
		Addr: ":" + port,
		Handler: http.HandlerFunc(func(w http.ResponseWriter, r *http.Request) {
			w.WriteHeader(http.StatusOK)
		}),
	}
	go func() {
		server.ListenAndServe()
	}()
	defer server.Shutdown(context.Background())

	// Wait for the server to start
	time.Sleep(100 * time.Millisecond)

	rootCmd := newRootCmd()
	rootCmd.SetArgs([]string{"health", "--mcp-listen-address", port})
	err := rootCmd.Execute()

	assert.NoError(t, err, "Health check should pass when server is running on custom port")
}

func TestRootCmd(t *testing.T) {
	mock := &mockRunner{}
	originalRunner := appRunner
	appRunner = mock
	defer func() { appRunner = originalRunner }()

	rootCmd := newRootCmd()
	rootCmd.SetArgs([]string{
		"--stdio",
		"--mcp-listen-address", "8081",
		"--grpc-port", "8082",
		"--config-path", "/etc/config.yaml,/etc/conf.d",
		"--shutdown-timeout", "10s",
	})
	rootCmd.Execute()

	assert.True(t, mock.called, "app.Run should have been called")
	assert.True(t, mock.capturedStdio, "stdio flag should be true")
	assert.Equal(t, "localhost:8081", mock.capturedMcpListenAddress, "mcp-listen-address should be captured")
	assert.Equal(t, "8082", mock.capturedGrpcPort, "grpc-port should be captured")
	assert.Equal(t, []string{"/etc/config.yaml", "/etc/conf.d"}, mock.capturedConfigPaths, "config-path should be captured")
	assert.Equal(t, 10*time.Second, mock.capturedShutdownTimeout, "shutdown-timeout should be captured")
}

func TestVersionCmd(t *testing.T) {
	originalStdout := os.Stdout
	r, w, _ := os.Pipe()
	os.Stdout = w

	rootCmd := newRootCmd()
	rootCmd.SetArgs([]string{"version"})
	rootCmd.Execute()

	w.Close()
	out, _ := io.ReadAll(r)
	os.Stdout = originalStdout

	expectedVersion := appconsts.Version
	if expectedVersion == "" {
		expectedVersion = "dev"
	}
	expectedOutput := appconsts.Name + " version " + expectedVersion + "\n"
	assert.Equal(t, expectedOutput, string(out))
}

// This test is for the main function, which is not easily testable.
// We can, however, test the command execution.
func TestMainExecution(t *testing.T) {
	// This is a bit of a meta-test. We're just making sure that calling main()
	// doesn't panic. We can't really inspect the output without more refactoring.
	// We will rely on the other tests to validate the behavior of the commands.
	assert.NotPanics(t, func() {
		// We can't actually run main because it will block.
		// Instead, we test the command directly.
		cmd := newRootCmd()
		cmd.SetArgs([]string{"--help"})
		err := cmd.Execute()
		assert.NoError(t, err)
	})
}

func TestHealthCmdFlagPrecedence(t *testing.T) {
	// Start a mock HTTP server on a custom port
	port := "8089"
	server := &http.Server{
		Addr: ":" + port,
		Handler: http.HandlerFunc(func(w http.ResponseWriter, r *http.Request) {
			w.WriteHeader(http.StatusOK)
		}),
	}
	go func() {
		_ = server.ListenAndServe()
	}()
	defer func() { _ = server.Shutdown(context.Background()) }()

	// Wait for the server to start
	time.Sleep(100 * time.Millisecond)

	// Create a temporary config file with a different port
	dir, err := os.MkdirTemp("", "test-config")
	assert.NoError(t, err)
	defer os.RemoveAll(dir)

	configFile := dir + "/config.yaml"
	err = os.WriteFile(configFile, []byte(`
global_settings:
  bind_address: "localhost:9090"
`), 0644)
	assert.NoError(t, err)

	rootCmd := newRootCmd()
	rootCmd.SetArgs([]string{"health", "--config-path", configFile, "--mcp-listen-address", port})
	err = rootCmd.Execute()

	assert.NoError(t, err, "Health check should pass because the --mcp-listen-address flag should take precedence over the config file")
<<<<<<< HEAD
}

func TestRootCmdHandlesAddressWithoutPort(t *testing.T) {
	mock := &mockRunner{}
	originalRunner := appRunner
	appRunner = mock
	defer func() { appRunner = originalRunner }()

	rootCmd := newRootCmd()
	rootCmd.SetArgs([]string{
		"--mcp-listen-address", "127.0.0.1",
	})
	rootCmd.Execute()

	assert.True(t, mock.called, "app.Run should have been called")
	assert.Equal(t, "127.0.0.1:50050", mock.capturedMcpListenAddress, "mcp-listen-address should be correctly formatted with default port")
}

func TestLogFile(t *testing.T) {
	logging.ForTestsOnlyResetLogger()
	mock := &mockRunner{}
	originalRunner := appRunner
	appRunner = mock
	defer func() { appRunner = originalRunner }()
  
	// Create a temporary log file
	logFile, err := os.CreateTemp("", "test.log")
	assert.NoError(t, err)
	defer os.Remove(logFile.Name())

	rootCmd := newRootCmd()
	rootCmd.SetArgs([]string{
		"--logfile", logFile.Name(),
	})
	rootCmd.Execute()

	// Check if the log file contains the expected output
	logContent, err := io.ReadAll(logFile)
	assert.NoError(t, err)
	assert.Contains(t, string(logContent), "Configuration")
=======
>>>>>>> c4833265
}<|MERGE_RESOLUTION|>--- conflicted
+++ resolved
@@ -183,7 +183,6 @@
 	err = rootCmd.Execute()
 
 	assert.NoError(t, err, "Health check should pass because the --mcp-listen-address flag should take precedence over the config file")
-<<<<<<< HEAD
 }
 
 func TestRootCmdHandlesAddressWithoutPort(t *testing.T) {
@@ -224,6 +223,4 @@
 	logContent, err := io.ReadAll(logFile)
 	assert.NoError(t, err)
 	assert.Contains(t, string(logContent), "Configuration")
-=======
->>>>>>> c4833265
 }