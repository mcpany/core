/*
 * Copyright 2025 Author(s) of MCP Any
 *
 * Licensed under the Apache License, Version 2.0 (the "License");
 * you may not use this file except in compliance with the License.
 * You may obtain a copy of the License at
 *
 * http://www.apache.org/licenses/LICENSE-2.0
 *
 * Unless required by applicable law or agreed to in writing, software
 * distributed under the License is distributed on an "AS IS" BASIS,
 * WITHOUT WARRANTIES OR CONDITIONS OF ANY KIND, either express or implied.
 * See the License for the specific language governing permissions and
 * limitations under the License.
 */

package main

import (
	"context"
	"fmt"
	"os"
	"os/signal"
	"syscall"

	"github.com/mcpany/core/pkg/bus"
	"github.com/mcpany/core/pkg/config"
	"github.com/mcpany/core/pkg/worker"
	buspb "github.com/mcpany/core/proto/bus"
	configv1 "github.com/mcpany/core/proto/config/v1"
)

func setup() (*worker.Worker, error) {
	busConfig := &buspb.MessageBus{}
	if redisAddr := os.Getenv("REDIS_ADDR"); redisAddr != "" {
		redisBus := &buspb.RedisBus{}
		redisBus.SetAddress(redisAddr)
		busConfig.SetRedis(redisBus)
	} else {
		busConfig.SetInMemory(&buspb.InMemoryBus{})
	}

	// Validate the bus configuration
	globalSettings := &configv1.GlobalSettings{}
	globalSettings.SetMessageBus(busConfig)

<<<<<<< HEAD
	// HACK: The worker doesn't have a bind address, but the config validation
	// requires one. Set a dummy value to pass validation.
	globalSettings.SetBindAddress("localhost:0")

=======
>>>>>>> 76f4b120
	cfgToValidate := &configv1.McpxServerConfig{}
	cfgToValidate.SetGlobalSettings(globalSettings)

	if validationErrors := config.Validate(cfgToValidate, config.Worker); len(validationErrors) > 0 {
		for _, e := range validationErrors {
			fmt.Printf("Config validation error: %v\n", e)
		}
		return nil, fmt.Errorf("config validation failed")
	}

	busProvider, err := bus.NewBusProvider(busConfig)
	if err != nil {
		return nil, err
	}

	workerCfg := &worker.Config{
		MaxWorkers:   10,
		MaxQueueSize: 100,
	}
	return worker.New(busProvider, workerCfg), nil
}

func main() {
	worker, err := setup()
	if err != nil {
		panic(err)
	}
	worker.Start(context.Background())

	// Wait for a signal to exit
	sigCh := make(chan os.Signal, 1)
	signal.Notify(sigCh, syscall.SIGINT, syscall.SIGTERM)
	<-sigCh

	worker.Stop()
}<|MERGE_RESOLUTION|>--- conflicted
+++ resolved
@@ -44,13 +44,6 @@
 	globalSettings := &configv1.GlobalSettings{}
 	globalSettings.SetMessageBus(busConfig)
 
-<<<<<<< HEAD
-	// HACK: The worker doesn't have a bind address, but the config validation
-	// requires one. Set a dummy value to pass validation.
-	globalSettings.SetBindAddress("localhost:0")
-
-=======
->>>>>>> 76f4b120
 	cfgToValidate := &configv1.McpxServerConfig{}
 	cfgToValidate.SetGlobalSettings(globalSettings)
 
