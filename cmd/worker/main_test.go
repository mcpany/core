--- conflicted
+++ resolved
@@ -21,11 +21,8 @@
 	"os"
 	"testing"
 
-<<<<<<< HEAD
 	"github.com/redis/go-redis/v9"
-=======
 	buspb "github.com/mcpany/core/proto/bus"
->>>>>>> e52868bd
 	"github.com/stretchr/testify/assert"
 )
 
@@ -49,7 +46,6 @@
 	assert.NoError(t, err, "setup() should not return an error with a valid REDIS_ADDR")
 }
 
-<<<<<<< HEAD
 func TestSetup_InMemoryBusWhenRedisAddrNotSet(t *testing.T) {
 	// Unset REDIS_ADDR to ensure in-memory bus is used
 	os.Unsetenv("REDIS_ADDR")
@@ -65,7 +61,8 @@
 
 	_, err := setup()
 	assert.Error(t, err, "setup() should return an error with an invalid REDIS_ADDR")
-=======
+}
+
 func TestSetup_InMemoryBus(t *testing.T) {
 	// Unset REDIS_ADDR to fall back to in-memory bus
 	os.Unsetenv("REDIS_ADDR")
@@ -82,5 +79,4 @@
 
 	_, err := setupWithConfig(busConfig)
 	assert.Error(t, err, "setupWithConfig() should return an error with an invalid busConfig")
->>>>>>> e52868bd
 }