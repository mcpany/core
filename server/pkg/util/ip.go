// Copyright 2025 Author(s) of MCP Any
// SPDX-License-Identifier: Apache-2.0
<<<<<<< HEAD

=======
//
//nolint:revive // util is a common name, legacy
>>>>>>> 4a298054
package util

import (
	"context"
	"net"
)

type contextKey string

const remoteIPContextKey = contextKey("remote_ip")

// ContextWithRemoteIP returns a new context with the remote IP.
func ContextWithRemoteIP(ctx context.Context, ip string) context.Context {
	return context.WithValue(ctx, remoteIPContextKey, ip)
}

// ExtractIP extracts the IP address from a host:port string or just an IP string.
// It also handles IPv6 brackets.
func ExtractIP(addr string) string {
	ip, _, err := net.SplitHostPort(addr)
	if err != nil {
		ip = addr
	}
	if len(ip) > 0 && ip[0] == '[' && ip[len(ip)-1] == ']' {
		ip = ip[1 : len(ip)-1]
	}
	return ip
}

// RemoteIPFromContext retrieves the remote IP from the context.
func RemoteIPFromContext(ctx context.Context) (string, bool) {
	ip, ok := ctx.Value(remoteIPContextKey).(string)
	return ip, ok
}<|MERGE_RESOLUTION|>--- conflicted
+++ resolved
@@ -1,11 +1,7 @@
 // Copyright 2025 Author(s) of MCP Any
 // SPDX-License-Identifier: Apache-2.0
-<<<<<<< HEAD
 
-=======
-//
 //nolint:revive // util is a common name, legacy
->>>>>>> 4a298054
 package util
 
 import (
