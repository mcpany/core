// Copyright 2025 Author(s) of MCP Any
// SPDX-License-Identifier: Apache-2.0

<<<<<<< HEAD
package util //nolint:revive
=======
// Package util provides utility functions.
package util
>>>>>>> 7f40eb73

import (
	"crypto/sha256"
	"encoding/hex"
	"fmt"
	"net/url"
	"os"
	"regexp"
	"strings"

	"github.com/google/uuid"
	"github.com/mcpany/core/pkg/consts"
)

// SanitizeID sanitizes a slice of strings to create a single valid identifier.
//
// It processes each string in the input slice `ids` to make it conform to a set of rules,
// ensuring that the resulting identifier is safe and consistent for use in various contexts.
// The sanitization process involves:
//  1. Removing any characters that are not alphanumeric, underscore, or hyphen.
//  2. Truncating the string if it exceeds a specified maximum length.
//  3. Optionally, appending a hash of the original string to ensure uniqueness,
//     especially when truncation occurs or when illegal characters are present.
//
// After sanitizing each string individually, it joins them with a "." separator to form
// the final identifier.
//
// Parameters:
//
//	ids: A slice of strings to be sanitized and joined. Each element of the slice
//	     represents a part of the final identifier.
//	alwaysAppendHash: A boolean that, if true, forces a hash to be appended to each
//	                  sanitized string, regardless of whether it was modified.
//	maxSanitizedPrefixLength: The maximum allowed length for the sanitized prefix of each
//	                          string before a hash is appended.
//	hashLength: The desired length of the hexadecimal hash to be appended.
//
// Returns:
//
//	A single string representing the sanitized and joined identifier.
func SanitizeID(ids []string, alwaysAppendHash bool, maxSanitizedPrefixLength, hashLength int) (string, error) {
	sanitizedIDs := make([]string, 0, len(ids))
	for _, id := range ids {
		if id == "" {
			return "", fmt.Errorf("id cannot be empty")
		}

		// Sanitize and create the prefix
		// Optimization: Use manual byte scan instead of regex to improve performance (~7x faster for valid IDs)
		var sanitizedPrefix string

		// Check if needs sanitization
		isDirty := false
		for i := 0; i < len(id); i++ {
			c := id[i]
			if !((c >= 'a' && c <= 'z') || (c >= 'A' && c <= 'Z') || (c >= '0' && c <= '9') || c == '_' || c == '-') { //nolint:staticcheck
				isDirty = true
				break
			}
		}

		if isDirty {
			var sb strings.Builder
			sb.Grow(len(id))
			for i := 0; i < len(id); i++ {
				c := id[i]
				if (c >= 'a' && c <= 'z') || (c >= 'A' && c <= 'Z') || (c >= '0' && c <= '9') || c == '_' || c == '-' {
					sb.WriteByte(c)
				}
			}
			sanitizedPrefix = sb.String()
		} else {
			sanitizedPrefix = id
		}

		// Check if we need to append the hash
		appendHash := alwaysAppendHash ||
			len(sanitizedPrefix) != len(id) ||
			len(sanitizedPrefix) > maxSanitizedPrefixLength

		if len(sanitizedPrefix) > maxSanitizedPrefixLength {
			sanitizedPrefix = sanitizedPrefix[:maxSanitizedPrefixLength]
		}

		if appendHash {
			// Optimization: Use sha256.Sum256 to avoid heap allocation of hash.Hash
			sum := sha256.Sum256([]byte(id))
			hash := hex.EncodeToString(sum[:])
			if hashLength > 0 && hashLength < len(hash) {
				hash = hash[:hashLength]
			}

			if sanitizedPrefix == "" {
				sanitizedPrefix = "id"
			}
			sanitizedIDs = append(sanitizedIDs, fmt.Sprintf("%s_%s", sanitizedPrefix, hash))
		} else {
			sanitizedIDs = append(sanitizedIDs, sanitizedPrefix)
		}
	}

	return strings.Join(sanitizedIDs, "."), nil
}

// SanitizeServiceName sanitizes the given service name.
// It ensures that the name is a valid identifier by removing disallowed characters
// and appending a hash if the name is too long or contains illegal characters.
// This function calls SanitizeID with alwaysAppendHash set to false.
func SanitizeServiceName(name string) (string, error) {
	return SanitizeID([]string{name}, false, maxSanitizedPrefixLength, hashLength)
}

// SanitizeToolName sanitizes the given tool name.
// It ensures that the name is a valid identifier by removing disallowed characters
// and appending a hash if the name is too long or contains illegal characters.
// This function calls SanitizeID with alwaysAppendHash set to false.
func SanitizeToolName(name string) (string, error) {
	return SanitizeID([]string{name}, false, maxSanitizedPrefixLength, hashLength)
}

const (
	maxSanitizedPrefixLength = 53
	hashLength               = 8
	maxGeneratedIDLength     = maxSanitizedPrefixLength + 1 + hashLength
)

var (
	// placeholderRegex matches {{key}} patterns.
	placeholderRegex = regexp.MustCompile(`(?s)\{\{(.+?)\}\}`)

	// allowedIDChars is a lookup table for allowed characters in an operation ID.
	// It corresponds to the regex `[a-zA-Z0-9-._~:/?#\[\]@!$&'()*+,;=]`.
	allowedIDChars [256]bool
)

func init() {
	const allowed = "abcdefghijklmnopqrstuvwxyz" +
		"ABCDEFGHIJKLMNOPQRSTUVWXYZ" +
		"0123456789" +
		"-._~:/?#[]@!$&'()*+,;="
	for i := 0; i < len(allowed); i++ {
		allowedIDChars[allowed[i]] = true
	}
}

// TrueStr is a string constant for "true".
const TrueStr = "true"

// GenerateUUID creates a new random (version 4) UUID.
//
// Returns:
//
//	A string representation of the UUID (e.g., "xxxxxxxx-xxxx-xxxx-xxxx-xxxxxxxxxxxx").
func GenerateUUID() string {
	return uuid.New().String()
}

// ParseToolName deconstructs a fully qualified tool name into its service key
// and bare tool name components. It splits the name using the standard
// separator.
//
// toolName is the fully qualified tool name.
// It returns the service key, the bare tool name, and an error if parsing fails
// (though the current implementation does not return an error).
func ParseToolName(toolName string) (service, bareToolName string, err error) {
	parts := strings.SplitN(toolName, consts.ToolNameServiceSeparator, 2)
	if len(parts) == 2 {
		return parts[0], parts[1], nil
	}
	return "", toolName, nil
}

// SanitizeOperationID cleans an input string to make it suitable for use as an
// operation ID. It replaces any sequence of disallowed characters with a short
// hexadecimal hash of that sequence, ensuring uniqueness while preserving as
// much of the original string as possible.
//
// input is the string to be sanitized.
// It returns the sanitized string.
func SanitizeOperationID(input string) string {
	// Fast path: check if valid without allocating
	isClean := true
	for i := 0; i < len(input); i++ {
		if !allowedIDChars[input[i]] {
			isClean = false
			break
		}
	}

	if isClean {
		return input
	}

	var sb strings.Builder
	sb.Grow(len(input) + 16) // slightly more for potential hashes

	for i := 0; i < len(input); {
		if allowedIDChars[input[i]] {
			sb.WriteByte(input[i])
			i++
		} else {
			// Found start of disallowed sequence
			start := i
			for i < len(input) && !allowedIDChars[input[i]] {
				i++
			}
			// Disallowed sequence is input[start:i]
			badChunk := input[start:i]

			// Optimization: Use sha256.Sum256 to avoid heap allocation of hash.Hash
			sum := sha256.Sum256([]byte(badChunk))
			var hashBuf [64]byte
			hex.Encode(hashBuf[:], sum[:])

			sb.WriteString("_")
			sb.Write(hashBuf[:6])
			sb.WriteString("_")
		}
	}
	return sb.String()
}

// GetDockerCommand returns the command and base arguments for running Docker.
// It checks the USE_SUDO_FOR_DOCKER environment variable to determine if
// "sudo" should be prepended to the command.
//
// Returns:
//
//	string: The command to run (e.g., "docker" or "sudo").
//	[]string: The arguments for the command (e.g., [] or ["docker"]).
func GetDockerCommand() (string, []string) {
	const dockerCmd = "docker"
	if os.Getenv("USE_SUDO_FOR_DOCKER") == TrueStr {
		return "sudo", []string{dockerCmd}
	}
	return dockerCmd, []string{}
}

// ReplaceURLPath replaces placeholders in a URL path with values from a params map.
// It handles URL escaping of values unless specified otherwise.
//
// Parameters:
//
//	urlPath: The URL path containing placeholders in the format "{{key}}".
//	params: A map of keys to values to replace placeholders with.
//	noEscapeParams: A map of keys that should NOT be URL escaped.
//
// Returns:
//
//	The URL path with placeholders replaced.
func ReplaceURLPath(urlPath string, params map[string]interface{}, noEscapeParams map[string]bool) string {
	return placeholderRegex.ReplaceAllStringFunc(urlPath, func(match string) string {
		// match includes {{ and }}, we want to extract the key
		key := match[2 : len(match)-2]
		v, ok := params[key]
		if !ok {
			return match
		}
		val := fmt.Sprintf("%v", v)
		if noEscapeParams == nil || !noEscapeParams[key] {
			val = url.PathEscape(val)
		}
		return val
	})
}

// ReplaceURLQuery replaces placeholders in a URL query string with values from a params map.
// It handles URL query escaping of values unless specified otherwise.
//
// Parameters:
//
//	urlQuery: The URL query string containing placeholders in the format "{{key}}".
//	params: A map of keys to values to replace placeholders with.
//	noEscapeParams: A map of keys that should NOT be URL escaped.
//
// Returns:
//
//	The URL query string with placeholders replaced.
func ReplaceURLQuery(urlQuery string, params map[string]interface{}, noEscapeParams map[string]bool) string {
	return placeholderRegex.ReplaceAllStringFunc(urlQuery, func(match string) string {
		// match includes {{ and }}, we want to extract the key
		key := match[2 : len(match)-2]
		v, ok := params[key]
		if !ok {
			return match
		}
		val := fmt.Sprintf("%v", v)
		if noEscapeParams == nil || !noEscapeParams[key] {
			val = url.QueryEscape(val)
		}
		return val
	})
}<|MERGE_RESOLUTION|>--- conflicted
+++ resolved
@@ -1,12 +1,8 @@
 // Copyright 2025 Author(s) of MCP Any
 // SPDX-License-Identifier: Apache-2.0
 
-<<<<<<< HEAD
-package util //nolint:revive
-=======
 // Package util provides utility functions.
 package util
->>>>>>> 7f40eb73
 
 import (
 	"crypto/sha256"
