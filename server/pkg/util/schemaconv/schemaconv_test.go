// Copyright 2025 Author(s) of MCP Any
// SPDX-License-Identifier: Apache-2.0

package schemaconv

import (
	"testing"

	configv1 "github.com/mcpany/core/proto/config/v1"
	weatherv1 "github.com/mcpany/core/proto/examples/weather/v1"
	"github.com/stretchr/testify/assert"
	"github.com/stretchr/testify/require"
	"google.golang.org/protobuf/proto"
	"google.golang.org/protobuf/reflect/protoreflect"
)

type mockConfigParameter struct {
	schema *configv1.ParameterSchema
}

func (m *mockConfigParameter) GetSchema() *configv1.ParameterSchema {
	return m.schema
}

type mockMcpFieldParameter struct {
	name        string
	description string
	typ         string
}

func (m *mockMcpFieldParameter) GetName() string {
	return m.name
}

func (m *mockMcpFieldParameter) GetDescription() string {
	return m.description
}

func (m *mockMcpFieldParameter) GetType() string {
	return m.typ
}

func TestConfigSchemaToProtoProperties(t *testing.T) {
	stringType := configv1.ParameterType(configv1.ParameterType_value["STRING"])
	intType := configv1.ParameterType(configv1.ParameterType_value["INTEGER"])
	params := []*mockConfigParameter{
		{schema: configv1.ParameterSchema_builder{Name: proto.String("param1"), Description: proto.String("a string param"), Type: &stringType}.Build()},
		{schema: configv1.ParameterSchema_builder{Name: proto.String("param2"), Description: proto.String("an int param"), Type: &intType}.Build()},
		{schema: nil},
	}

	properties, err := ConfigSchemaToProtoProperties(params)
	require.NoError(t, err)
	assert.Len(t, properties.Fields, 2)

	param1, ok := properties.Fields["param1"]
	require.True(t, ok)
	s1 := param1.GetStructValue()
	require.NotNil(t, s1)
	assert.Equal(t, "string", s1.Fields["type"].GetStringValue())
	assert.Equal(t, "a string param", s1.Fields["description"].GetStringValue())

	param2, ok := properties.Fields["param2"]
	require.True(t, ok)
	s2 := param2.GetStructValue()
	require.NotNil(t, s2)
	assert.Equal(t, "integer", s2.Fields["type"].GetStringValue())
	assert.Equal(t, "an int param", s2.Fields["description"].GetStringValue())
}

func TestMcpFieldsToProtoProperties(t *testing.T) {
	testCases := []struct {
		name         string
		typ          string
		expectedType string
	}{
		{"string field", "TYPE_STRING", "string"},
		{"int field", "TYPE_INT32", "integer"},
		{"double field", "TYPE_DOUBLE", "number"},
		{"float field", "TYPE_FLOAT", "number"},
		{"int64 field", "TYPE_INT64", "integer"},
		{"uint32 field", "TYPE_UINT32", "integer"},
		{"uint64 field", "TYPE_UINT64", "integer"},
		{"sint32 field", "TYPE_SINT32", "integer"},
		{"sint64 field", "TYPE_SINT64", "integer"},
		{"fixed32 field", "TYPE_FIXED32", "integer"},
		{"fixed64 field", "TYPE_FIXED64", "integer"},
		{"sfixed32 field", "TYPE_SFIXED32", "integer"},
		{"sfixed64 field", "TYPE_SFIXED64", "integer"},
		{"bool field", "TYPE_BOOL", "boolean"},
	}

	for _, tc := range testCases {
		t.Run(tc.name, func(t *testing.T) {
			params := []*mockMcpFieldParameter{
				{name: "field1", description: tc.name, typ: tc.typ},
			}

			properties, err := McpFieldsToProtoProperties(params)
			require.NoError(t, err)
			assert.Len(t, properties.Fields, 1)

			field, ok := properties.Fields["field1"]
			require.True(t, ok)
			s := field.GetStructValue()
			require.NotNil(t, s)
			assert.Equal(t, tc.expectedType, s.Fields["type"].GetStringValue())
			assert.Equal(t, tc.name, s.Fields["description"].GetStringValue())
		})
	}
}

// mockFieldDescriptor is a mock implementation of protoreflect.FieldDescriptor for testing.
type mockFieldDescriptor struct {
	protoreflect.FieldDescriptor
	kind   protoreflect.Kind
	name   string
	isList bool
}

func (m *mockFieldDescriptor) Kind() protoreflect.Kind {
	return m.kind
}

func (m *mockFieldDescriptor) Name() protoreflect.Name {
	return protoreflect.Name(m.name)
}

func (m *mockFieldDescriptor) IsList() bool {
	return m.isList
}

// mockFieldDescriptors is a mock implementation of protoreflect.FieldDescriptors for testing.
type mockFieldDescriptors struct {
	protoreflect.FieldDescriptors
	fields []protoreflect.FieldDescriptor
}

func (m *mockFieldDescriptors) Len() int {
	return len(m.fields)
}

func (m *mockFieldDescriptors) Get(i int) protoreflect.FieldDescriptor {
	return m.fields[i]
}

// mockMessageDescriptor is a mock implementation of protoreflect.MessageDescriptor for testing.
type mockMessageDescriptor struct {
	protoreflect.MessageDescriptor
	fields protoreflect.FieldDescriptors
}

func (m *mockMessageDescriptor) Fields() protoreflect.FieldDescriptors {
	return m.fields
}

// mockMethodDescriptor is a mock implementation of protoreflect.MethodDescriptor for testing.
type mockMethodDescriptor struct {
	protoreflect.MethodDescriptor
	input  protoreflect.MessageDescriptor
	output protoreflect.MessageDescriptor
}

func (m *mockMethodDescriptor) Input() protoreflect.MessageDescriptor {
	return m.input
}

func (m *mockMethodDescriptor) Output() protoreflect.MessageDescriptor {
	return m.output
}

func TestMethodDescriptorToProtoProperties(t *testing.T) {
	t.Run("with real proto", func(t *testing.T) {
		fileDesc := weatherv1.File_proto_examples_weather_v1_weather_proto
		require.NotNil(t, fileDesc)

		serviceDesc := fileDesc.Services().ByName("WeatherService")
		require.NotNil(t, serviceDesc)

		methodDesc := serviceDesc.Methods().ByName("GetWeather")
		require.NotNil(t, methodDesc)

		properties, err := MethodDescriptorToProtoProperties(methodDesc)
		require.NoError(t, err)
		require.Len(t, properties.Fields, 1)

		locationField, ok := properties.Fields["location"]
		require.True(t, ok)
		s1 := locationField.GetStructValue()
		require.NotNil(t, s1)
		assert.Equal(t, "string", s1.Fields["type"].GetStringValue())
	})

	t.Run("with mocks", func(t *testing.T) {
		testCases := []struct {
			name         string
			fieldKind    protoreflect.Kind
			expectedType string
		}{
			{"string", protoreflect.StringKind, "string"},
			{"double", protoreflect.DoubleKind, "number"},
			{"float", protoreflect.FloatKind, "number"},
			{"int32", protoreflect.Int32Kind, "integer"},
			{"bool", protoreflect.BoolKind, "boolean"},
		}

		for _, tc := range testCases {
			t.Run(tc.name, func(t *testing.T) {
				mockMethod := &mockMethodDescriptor{
					input: &mockMessageDescriptor{
						fields: &mockFieldDescriptors{
							fields: []protoreflect.FieldDescriptor{
								&mockFieldDescriptor{name: "test_field", kind: tc.fieldKind},
							},
						},
					},
				}

				properties, err := MethodDescriptorToProtoProperties(mockMethod)
				require.NoError(t, err)
				require.Len(t, properties.Fields, 1)

				field, ok := properties.Fields["test_field"]
				require.True(t, ok)
				s := field.GetStructValue()
				require.NotNil(t, s)
				assert.Equal(t, tc.expectedType, s.Fields["type"].GetStringValue())
			})
		}
	})

<<<<<<< HEAD
	t.Run("with repeated fields", func(t *testing.T) {
		mockMethod := &mockMethodDescriptor{
			input: &mockMessageDescriptor{
				fields: &mockFieldDescriptors{
					fields: []protoreflect.FieldDescriptor{
						&mockFieldDescriptor{name: "tags", kind: protoreflect.StringKind, isList: true},
						&mockFieldDescriptor{name: "scores", kind: protoreflect.Int32Kind, isList: true},
					},
				},
			},
		}

		properties, err := MethodDescriptorToProtoProperties(mockMethod)
		require.NoError(t, err)
		require.Len(t, properties.Fields, 2)

		tagsField, ok := properties.Fields["tags"]
		require.True(t, ok)
		sTags := tagsField.GetStructValue()
		require.NotNil(t, sTags)
		assert.Equal(t, "array", sTags.Fields["type"].GetStringValue())
		require.NotNil(t, sTags.Fields["items"])
		items := sTags.Fields["items"].GetStructValue()
		require.NotNil(t, items)
		assert.Equal(t, "string", items.Fields["type"].GetStringValue())

		scoresField, ok := properties.Fields["scores"]
		require.True(t, ok)
		sScores := scoresField.GetStructValue()
		require.NotNil(t, sScores)
		assert.Equal(t, "array", sScores.Fields["type"].GetStringValue())
		require.NotNil(t, sScores.Fields["items"])
		itemsScores := sScores.Fields["items"].GetStructValue()
		require.NotNil(t, itemsScores)
		assert.Equal(t, "integer", itemsScores.Fields["type"].GetStringValue())
=======
	t.Run("missing types", func(t *testing.T) {
		t.Run("bytes field", func(t *testing.T) {
			mockMethod := &mockMethodDescriptor{
				input: &mockMessageDescriptor{
					fields: &mockFieldDescriptors{
						fields: []protoreflect.FieldDescriptor{
							&mockFieldDescriptor{name: "bytes_field", kind: protoreflect.BytesKind},
						},
					},
				},
			}

			properties, err := MethodDescriptorToProtoProperties(mockMethod)
			require.NoError(t, err)
			require.Len(t, properties.Fields, 1)

			field, ok := properties.Fields["bytes_field"]
			require.True(t, ok)
			s := field.GetStructValue()
			require.NotNil(t, s)
			// Explicitly check for string, as bytes are usually represented as base64 strings in JSON
			assert.Equal(t, "string", s.Fields["type"].GetStringValue())
		})

		t.Run("enum field", func(t *testing.T) {
			mockMethod := &mockMethodDescriptor{
				input: &mockMessageDescriptor{
					fields: &mockFieldDescriptors{
						fields: []protoreflect.FieldDescriptor{
							&mockFieldDescriptor{name: "enum_field", kind: protoreflect.EnumKind},
						},
					},
				},
			}

			properties, err := MethodDescriptorToProtoProperties(mockMethod)
			require.NoError(t, err)
			require.Len(t, properties.Fields, 1)

			field, ok := properties.Fields["enum_field"]
			require.True(t, ok)
			s := field.GetStructValue()
			require.NotNil(t, s)
			// Enums are typically represented as strings (names) or integers. Defaulting to string (names) is good practice for JSON-RPC.
			assert.Equal(t, "string", s.Fields["type"].GetStringValue())
		})

		t.Run("message field (nested object)", func(t *testing.T) {
			mockMethod := &mockMethodDescriptor{
				input: &mockMessageDescriptor{
					fields: &mockFieldDescriptors{
						fields: []protoreflect.FieldDescriptor{
							&mockFieldDescriptor{name: "message_field", kind: protoreflect.MessageKind},
						},
					},
				},
			}

			properties, err := MethodDescriptorToProtoProperties(mockMethod)
			require.NoError(t, err)
			require.Len(t, properties.Fields, 1)

			field, ok := properties.Fields["message_field"]
			require.True(t, ok)
			s := field.GetStructValue()
			require.NotNil(t, s)

			assert.Equal(t, "object", s.Fields["type"].GetStringValue())
		})
>>>>>>> f34da9ac
	})
}

func TestMethodOutputDescriptorToProtoProperties(t *testing.T) {
	t.Run("with real proto", func(t *testing.T) {
		fileDesc := weatherv1.File_proto_examples_weather_v1_weather_proto
		require.NotNil(t, fileDesc)

		serviceDesc := fileDesc.Services().ByName("WeatherService")
		require.NotNil(t, serviceDesc)

		methodDesc := serviceDesc.Methods().ByName("GetWeather")
		require.NotNil(t, methodDesc)

		properties, err := MethodOutputDescriptorToProtoProperties(methodDesc)
		require.NoError(t, err)
		require.Len(t, properties.Fields, 1)

		weatherField, ok := properties.Fields["weather"]
		require.True(t, ok)
		s1 := weatherField.GetStructValue()
		require.NotNil(t, s1)
		assert.Equal(t, "string", s1.Fields["type"].GetStringValue())
	})

	t.Run("with mocks", func(t *testing.T) {
		testCases := []struct {
			name         string
			fieldKind    protoreflect.Kind
			expectedType string
		}{
			{"string", protoreflect.StringKind, "string"},
			{"double", protoreflect.DoubleKind, "number"},
			{"float", protoreflect.FloatKind, "number"},
			{"int32", protoreflect.Int32Kind, "integer"},
			{"bool", protoreflect.BoolKind, "boolean"},
		}

		for _, tc := range testCases {
			t.Run(tc.name, func(t *testing.T) {
				mockMethod := &mockMethodDescriptor{
					output: &mockMessageDescriptor{
						fields: &mockFieldDescriptors{
							fields: []protoreflect.FieldDescriptor{
								&mockFieldDescriptor{name: "test_field", kind: tc.fieldKind},
							},
						},
					},
				}

				properties, err := MethodOutputDescriptorToProtoProperties(mockMethod)
				require.NoError(t, err)
				require.Len(t, properties.Fields, 1)

				field, ok := properties.Fields["test_field"]
				require.True(t, ok)
				s := field.GetStructValue()
				require.NotNil(t, s)
				assert.Equal(t, tc.expectedType, s.Fields["type"].GetStringValue())
			})
		}
	})

	t.Run("missing types", func(t *testing.T) {
		t.Run("message field (nested object)", func(t *testing.T) {
			mockMethod := &mockMethodDescriptor{
				output: &mockMessageDescriptor{
					fields: &mockFieldDescriptors{
						fields: []protoreflect.FieldDescriptor{
							&mockFieldDescriptor{name: "message_field", kind: protoreflect.MessageKind},
						},
					},
				},
			}

			properties, err := MethodOutputDescriptorToProtoProperties(mockMethod)
			require.NoError(t, err)
			require.Len(t, properties.Fields, 1)

			field, ok := properties.Fields["message_field"]
			require.True(t, ok)
			s := field.GetStructValue()
			require.NotNil(t, s)

			assert.Equal(t, "object", s.Fields["type"].GetStringValue())
		})
	})
}<|MERGE_RESOLUTION|>--- conflicted
+++ resolved
@@ -229,7 +229,6 @@
 		}
 	})
 
-<<<<<<< HEAD
 	t.Run("with repeated fields", func(t *testing.T) {
 		mockMethod := &mockMethodDescriptor{
 			input: &mockMessageDescriptor{
@@ -265,7 +264,8 @@
 		itemsScores := sScores.Fields["items"].GetStructValue()
 		require.NotNil(t, itemsScores)
 		assert.Equal(t, "integer", itemsScores.Fields["type"].GetStringValue())
-=======
+  })
+
 	t.Run("missing types", func(t *testing.T) {
 		t.Run("bytes field", func(t *testing.T) {
 			mockMethod := &mockMethodDescriptor{
@@ -335,7 +335,6 @@
 
 			assert.Equal(t, "object", s.Fields["type"].GetStringValue())
 		})
->>>>>>> f34da9ac
 	})
 }
 
