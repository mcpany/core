--- conflicted
+++ resolved
@@ -51,13 +51,7 @@
 	if err != nil {
 		return fmt.Errorf("failed to send webhook: %w", err)
 	}
-<<<<<<< HEAD
-	defer func() {
-		_ = resp.Body.Close()
-	}()
-=======
 	defer func() { _ = resp.Body.Close() }()
->>>>>>> 01479bbf
 
 	if resp.StatusCode >= 400 {
 		return fmt.Errorf("webhook returned status: %s", resp.Status)
