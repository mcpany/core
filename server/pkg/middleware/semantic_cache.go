--- conflicted
+++ resolved
@@ -234,13 +234,9 @@
 	if err != nil {
 		return nil, fmt.Errorf("request failed: %w", err)
 	}
-<<<<<<< HEAD
-	defer func() { _ = resp.Body.Close() }()
-=======
 	defer func() {
 		_ = resp.Body.Close()
 	}()
->>>>>>> f5d73ac0
 
 	if resp.StatusCode != http.StatusOK {
 		body, _ := io.ReadAll(resp.Body)
