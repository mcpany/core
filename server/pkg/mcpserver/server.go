--- conflicted
+++ resolved
@@ -186,16 +186,11 @@
 	s.promptManager.SetMCPServer(prompt.NewMCPServerProvider(s.Server()))
 
 	// Register built-in tools
-<<<<<<< HEAD
-	// Log error but don't fail startup if duplicate (e.g. reload)
-	_ = s.toolManager.AddTool(NewRootsTool())
-=======
 	if err := s.toolManager.AddTool(NewRootsTool()); err != nil {
 		// Log error but don't fail startup if duplicate (e.g. reload)
 		// Assuming logging is initialized
 		logging.GetLogger().Error("Failed to register built-in tools", "error", err)
 	}
->>>>>>> f428f4ba
 
 	s.resourceManager.OnListChanged(func() {
 		if s.server != nil {
