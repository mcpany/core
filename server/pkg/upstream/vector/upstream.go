--- conflicted
+++ resolved
@@ -22,11 +22,7 @@
 
 // Upstream implements the upstream.Upstream interface for vector database services.
 type Upstream struct {
-<<<<<<< HEAD
 	mu sync.Mutex
-=======
-	// mu sync.Mutex
->>>>>>> 714e8eb6
 }
 
 // NewUpstream creates a new instance of VectorUpstream.
@@ -159,17 +155,8 @@
 	Handler     func(ctx context.Context, args map[string]interface{}) (map[string]interface{}, error)
 }
 
-<<<<<<< HEAD
 // VectorClient interface for different vector DB implementations.
 type VectorClient interface {
-=======
-// Client interface for different vector DB implementations.
-type Client interface {
-	// Query searches for the nearest vectors in the database.
-	// It accepts a context, a query vector, the number of results to return (topK),
-	// a metadata filter, and a namespace.
-	// It returns a map containing the search results or an error.
->>>>>>> 714e8eb6
 	Query(ctx context.Context, vector []float32, topK int64, filter map[string]interface{}, namespace string) (map[string]interface{}, error)
 
 	// Upsert inserts or updates vectors in the database.
