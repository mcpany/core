--- conflicted
+++ resolved
@@ -121,13 +121,7 @@
 }
 
 func TestDockerExecutor(t *testing.T) {
-<<<<<<< HEAD
 	skipWithoutDocker(t)
-=======
-	if !canConnectToDocker(t) {
-		t.Skip("Cannot connect to Docker daemon, skipping Docker tests")
-	}
->>>>>>> 7a4ae5ea
 	t.Run("WithoutVolumeMount", func(t *testing.T) {
 		containerEnv := &configv1.ContainerEnvironment{}
 		containerEnv.SetImage("alpine:latest")
@@ -216,13 +210,7 @@
 }
 
 func TestCombinedOutput(t *testing.T) {
-<<<<<<< HEAD
 	skipWithoutDocker(t)
-=======
-	if !canConnectToDocker(t) {
-		t.Skip("Cannot connect to Docker daemon, skipping Docker tests")
-	}
->>>>>>> 7a4ae5ea
 	containerEnv := &configv1.ContainerEnvironment{}
 	containerEnv.SetImage("alpine:latest")
 	executor := NewExecutor(containerEnv)
