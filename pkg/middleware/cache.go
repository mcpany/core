/*
 * Copyright 2025 Author(s) of MCP-XY
 *
 * Licensed under the Apache License, Version 2.0 (the "License");
 * you may not use this file except in compliance with the License.
 * You may obtain a copy of the License at
 *
 * http://www.apache.org/licenses/LICENSE-2.0
 *
 * Unless required by applicable law or agreed to in writing, software
 * distributed under the License is distributed on an "AS IS" BASIS,
 * WITHOUT WARRANTIES OR CONDITIONS OF ANY KIND, either express or implied.
 * See the License for the specific language governing permissions and
 * limitations under the License.
 */

package middleware

import (
	"bytes"
	"context"
	"encoding/json"
	"fmt"
	"sort"
	"time"

	"github.com/eko/gocache/lib/v4/cache"
	"github.com/eko/gocache/lib/v4/store"
	gocache_store "github.com/eko/gocache/store/go_cache/v4"
	"github.com/mcpxy/core/pkg/tool"
	configv1 "github.com/mcpxy/core/proto/config/v1"
	go_cache "github.com/patrickmn/go-cache"
)

// CachingMiddleware is a tool execution middleware that provides caching
// functionality.
type CachingMiddleware struct {
	cache       *cache.Cache[any]
	toolManager tool.ToolManagerInterface
}

// NewCachingMiddleware creates a new CachingMiddleware.
func NewCachingMiddleware(toolManager tool.ToolManagerInterface) *CachingMiddleware {
	goCacheStore := gocache_store.NewGoCache(go_cache.New(5*time.Minute, 10*time.Minute))
	cacheManager := cache.New[any](goCacheStore)
	return &CachingMiddleware{
		cache:       cacheManager,
		toolManager: toolManager,
	}
}

// Execute executes the caching middleware.
func (m *CachingMiddleware) Execute(ctx context.Context, req *tool.ExecutionRequest, next tool.ToolExecutionFunc) (any, error) {
	t, ok := tool.GetFromContext(ctx)
	if !ok {
		return next(ctx, req)
	}

	cacheConfig := m.getCacheConfig(t)
	if cacheConfig == nil || !cacheConfig.GetIsEnabled() {
		return next(ctx, req)
	}

<<<<<<< HEAD
	cacheKey := m.GetCacheKey(req)
	if cached, found := m.cache.Get(cacheKey); found {
		if entry, ok := cached.(cacheEntry); ok {
			if m.clock.Now().Before(entry.expiresAt) {
				return entry.data, nil
			}
		}
=======
	cacheKey := m.getCacheKey(req)
	if cached, err := m.cache.Get(ctx, cacheKey); err == nil {
		return cached, nil
>>>>>>> 95936368
	}

	result, err := next(ctx, req)
	if err != nil {
		return nil, err
	}

	m.cache.Set(ctx, cacheKey, result, store.WithExpiration(cacheConfig.GetTtl().AsDuration()))
	return result, nil
}

func (m *CachingMiddleware) getCacheConfig(t tool.Tool) *configv1.CacheConfig {
	if callCacheConfig := t.GetCacheConfig(); callCacheConfig != nil {
		return callCacheConfig
	}

	serviceInfo, ok := m.toolManager.GetServiceInfo(t.Tool().GetServiceId())
	if !ok {
		return nil
	}

	return serviceInfo.Config.GetCache()
}

func (m *CachingMiddleware) GetCacheKey(req *tool.ExecutionRequest) string {
	var inputs map[string]interface{}
	if err := json.Unmarshal(req.ToolInputs, &inputs); err != nil {
		// Fallback to non-deterministic key on unmarshal error
		return fmt.Sprintf("%s:%s", req.ToolName, req.ToolInputs)
	}

	keys := make([]string, 0, len(inputs))
	for k := range inputs {
		keys = append(keys, k)
	}
	sort.Strings(keys)

	var buf bytes.Buffer
	buf.WriteString(req.ToolName)
	for _, k := range keys {
		buf.WriteString(fmt.Sprintf(":%s=%v", k, inputs[k]))
	}

	return buf.String()
}<|MERGE_RESOLUTION|>--- conflicted
+++ resolved
@@ -61,19 +61,9 @@
 		return next(ctx, req)
 	}
 
-<<<<<<< HEAD
 	cacheKey := m.GetCacheKey(req)
-	if cached, found := m.cache.Get(cacheKey); found {
-		if entry, ok := cached.(cacheEntry); ok {
-			if m.clock.Now().Before(entry.expiresAt) {
-				return entry.data, nil
-			}
-		}
-=======
-	cacheKey := m.getCacheKey(req)
 	if cached, err := m.cache.Get(ctx, cacheKey); err == nil {
 		return cached, nil
->>>>>>> 95936368
 	}
 
 	result, err := next(ctx, req)
