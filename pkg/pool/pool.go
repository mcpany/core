--- conflicted
+++ resolved
@@ -27,14 +27,10 @@
 	"golang.org/x/sync/semaphore"
 )
 
-<<<<<<< HEAD
-var ErrPoolClosed = fmt.Errorf("pool has been closed")
-=======
 var (
 	ErrPoolClosed = fmt.Errorf("pool has been closed")
 	ErrPoolFull   = fmt.Errorf("pool is full")
 )
->>>>>>> a38e9d73
 
 type ClosableClient interface {
 	Close() error
