/*
 * Copyright 2025 Author(s) of MCP-XY
 *
 * Licensed under the Apache License, Version 2.0 (the "License");
 * you may not use this file except in compliance with the License.
 * You may obtain a copy of the License at
 *
 * http://www.apache.org/licenses/LICENSE-2.0
 *
 * Unless required by applicable law or agreed to in writing, software
 * distributed under the License is distributed on an "AS IS" BASIS,
 * WITHOUT WARRANTIES OR CONDITIONS OF ANY KIND, either express or implied.
 * See the License for the specific language governing permissions and
 * limitations under the License.
 */
package pool

import (
	"context"
	"fmt"
	"math/rand"
	"sync"
	"sync/atomic"
	"testing"
	"time"

	"github.com/stretchr/testify/assert"
	"github.com/stretchr/testify/require"
)

type mockClient struct {
	id        int
	isHealthy bool
	isClosed  bool
	closeErr  error
	mu        sync.RWMutex
}

func (c *mockClient) IsHealthy() bool {
	c.mu.RLock()
	defer c.mu.RUnlock()
	return c.isHealthy
}

func (c *mockClient) IsClosed() bool {
	c.mu.RLock()
	defer c.mu.RUnlock()
	return c.isClosed
}

func (c *mockClient) Close() error {
	c.mu.Lock()
	defer c.mu.Unlock()
	c.isClosed = true
	return c.closeErr
}

var (
	clientIDCounter int32
	ErrPoolFull     = fmt.Errorf("pool is full")
)

func newMockClientFactory(healthy bool) func(ctx context.Context) (*mockClient, error) {
	return func(ctx context.Context) (*mockClient, error) {
		id := atomic.AddInt32(&clientIDCounter, 1)
		return &mockClient{id: int(id), isHealthy: healthy}, nil
	}
}

func TestPool_New(t *testing.T) {
	t.Run("valid config", func(t *testing.T) {
		p, err := New(newMockClientFactory(true), 1, 5, 100)
		require.NoError(t, err)
		assert.NotNil(t, p)
		assert.Equal(t, 1, p.Len())
		p.Close()
	})
	t.Run("invalid config", func(t *testing.T) {
		_, err := New(newMockClientFactory(true), -1, 5, 100)
		assert.Error(t, err)
	})
}

func TestPool_GetPut(t *testing.T) {
	p, err := New(newMockClientFactory(true), 1, 2, 100)
	require.NoError(t, err)
	defer p.Close()
	// Get initial client
	c1, err := p.Get(context.Background())
	require.NoError(t, err)
	assert.NotNil(t, c1)
	assert.Equal(t, 0, p.Len())
	// Put it back
	p.Put(c1)
	assert.Equal(t, 1, p.Len())
	// Get it again
	c2, err := p.Get(context.Background())
	require.NoError(t, err)
	assert.Equal(t, c1, c2)
}

func TestPool_Get_Unhealthy(t *testing.T) {
	// Factory creates one unhealthy client, then healthy ones.
	var createdCount int32
	factory := func(ctx context.Context) (*mockClient, error) {
		count := atomic.AddInt32(&createdCount, 1)
		// First client is unhealthy, subsequent are healthy.
		return &mockClient{isHealthy: count > 1}, nil
	}
	// Create pool with minSize=1, so it starts with one (unhealthy) client.
	p, err := New(factory, 1, 2, 100)
	require.NoError(t, err)
	defer p.Close()
	// Get should discard the initial unhealthy client and create a new, healthy one.
	c, err := p.Get(context.Background())
	require.NoError(t, err)
	assert.NotNil(t, c)
	assert.True(t, c.IsHealthy())
}

func TestPool_Put_Unhealthy(t *testing.T) {
	p, err := New(newMockClientFactory(true), 0, 2, 100)
	require.NoError(t, err)
	defer p.Close()
	// Get a client. This will acquire a semaphore.
	c, err := p.Get(context.Background())
	require.NoError(t, err)
	// Make it unhealthy.
	c.isHealthy = false
	// Put it back. This will release the semaphore.
	p.Put(c)
	// Pool should not store the unhealthy client.
	assert.Equal(t, 0, p.Len())
	assert.True(t, c.isClosed)
}

func TestPool_Full(t *testing.T) {
	p, err := New(newMockClientFactory(true), 0, 1, 100)
	require.NoError(t, err)
	defer p.Close()
	// Get one client, pool should now be at max capacity
	c1, err := p.Get(context.Background())
	require.NoError(t, err)
	assert.NotNil(t, c1)
	// Try to get another, should be full
	ctx, cancel := context.WithTimeout(context.Background(), 10*time.Millisecond)
	defer cancel()
	_, err = p.Get(ctx)
	assert.ErrorIs(t, err, context.DeadlineExceeded, "Getting from a full pool should block until context is cancelled")
}

func TestPool_Close(t *testing.T) {
	client := &mockClient{isHealthy: true}
	factory := func(ctx context.Context) (*mockClient, error) {
		return client, nil
	}
	p, err := New(factory, 1, 1, 100)
	require.NoError(t, err)
	p.Close()
	assert.True(t, client.isClosed)
}

func TestManager(t *testing.T) {
	m := NewManager()
	p, err := New(newMockClientFactory(true), 1, 5, 100)
	require.NoError(t, err)
	m.Register("test_pool", p)
	retrievedPool, ok := Get[*mockClient](m, "test_pool")
	require.True(t, ok)
	assert.Equal(t, p, retrievedPool)
	_, ok = Get[*mockClient](m, "nonexistent_pool")
	assert.False(t, ok)
	m.CloseAll()
}

type simpleMockPool struct {
	closed bool
}

func (p *simpleMockPool) Close() {
	p.closed = true
}

func (p *simpleMockPool) Len() int {
	return 0
}

func TestManager_RegisterOverwriteClosesOldPool(t *testing.T) {
	m := NewManager()
	pool1 := &simpleMockPool{}
	pool2 := &simpleMockPool{}
	m.Register("test_pool", pool1)
	m.Register("test_pool", pool2) // This should close pool1
	assert.True(t, pool1.closed, "Expected old pool to be closed upon re-registration")
	assert.False(t, pool2.closed, "Expected new pool to not be closed")
}

func TestPool_Put_UnhealthyClientDoesNotLeakSemaphore(t *testing.T) {
	const maxSize = 2
	p, err := New(newMockClientFactory(true), 0, maxSize, 100)
	require.NoError(t, err)
	defer p.Close()
	// Cycle through clients, marking them as unhealthy before returning them.
	// This should not exhaust the pool's semaphore.
	for i := 0; i < maxSize+1; i++ {
		// Get a client. This acquires a semaphore permit.
		c, err := p.Get(context.Background())
		require.NoError(t, err, "Pool should not be exhausted on iteration %d", i)
		require.NotNil(t, c)
		// Mark it as unhealthy.
		c.isHealthy = false
		// Put it back. This should release the semaphore permit.
		// The bug is that it doesn't, leading to a leak.
		p.Put(c)
		// The unhealthy client should have been closed.
		assert.True(t, c.isClosed, "Client should be closed after being put back as unhealthy")
		// The pool should not store the unhealthy client.
		assert.Equal(t, 0, p.Len(), "Pool should be empty after returning an unhealthy client")
	}
}

func TestPool_PutOnClosedPool(t *testing.T) {
	const maxSize = 1
	p, err := New(newMockClientFactory(true), 0, maxSize, 100)
	require.NoError(t, err)
	// Get the only client
	c, err := p.Get(context.Background())
	require.NoError(t, err)
	require.NotNil(t, c)
	// Close the pool while the client is checked out
	p.Close()
	// Now, put the client back into the closed pool.
	// This is where the semaphore leak occurs in the original code.
	p.Put(c)
	// The client should be closed because the pool is closed.
	assert.True(t, c.isClosed)
	// To verify the fix, we check if we can acquire and release the semaphore again.
	// In the buggy version, the semaphore is never released, so this would hang.
	ctx, cancel := context.WithTimeout(context.Background(), 1*time.Second)
	defer cancel()
	err = p.(*poolImpl[*mockClient]).sem.Acquire(ctx, 1)
	require.NoError(t, err, "Semaphore should not be locked after returning a client to a closed pool")
	p.(*poolImpl[*mockClient]).sem.Release(1)
}

func TestPool_ConcurrentGetPut(t *testing.T) {
	const (
		maxSize    = 20
		numClients = 100
		iterations = 200
	)
	p, err := New(newMockClientFactory(true), 10, maxSize, 100)
	require.NoError(t, err)
	defer p.Close()
	var wg sync.WaitGroup
	wg.Add(numClients)
	for i := 0; i < numClients; i++ {
		go func(goroutineID int) {
			defer wg.Done()
			for j := 0; j < iterations; j++ {
				ctx, cancel := context.WithTimeout(context.Background(), 5*time.Second)
				client, err := p.Get(ctx)
				if err != nil {
					cancel()
					// It's acceptable to get an error under high contention when the pool is full
					// and the context times out.
					time.Sleep(time.Duration(rand.Intn(20)) * time.Millisecond)
					continue
				}
				require.NotNil(t, client, "Goroutine %d received a nil client", goroutineID)
				// Simulate some work with random duration
				time.Sleep(time.Duration(rand.Intn(10)) * time.Millisecond)
				p.Put(client)
				cancel()
			}
		}(i)
	}
	wg.Wait()
}

func TestManager_Concurrent(t *testing.T) {
	m := NewManager()
	var wg sync.WaitGroup
	numRoutines := 100
	// Test concurrent registration
	wg.Add(numRoutines)
	for i := 0; i < numRoutines; i++ {
		go func(i int) {
			defer wg.Done()
			poolName := fmt.Sprintf("pool_%d", i%10) // Create contention on a few pool names
			p, err := New(newMockClientFactory(true), 1, 2, 100)
			require.NoError(t, err)
			m.Register(poolName, p)
		}(i)
	}
	wg.Wait()
	// Test concurrent Get
	wg.Add(numRoutines)
	for i := 0; i < numRoutines; i++ {
		go func(i int) {
			defer wg.Done()
			poolName := fmt.Sprintf("pool_%d", i%10)
			retrievedPool, ok := Get[*mockClient](m, poolName)
			assert.True(t, ok)
			assert.NotNil(t, retrievedPool)
		}(i)
	}
	wg.Wait()
	m.CloseAll()
}

<<<<<<< HEAD
=======
func TestPool_ConcurrentGetAndClose(t *testing.T) {
	const (
		maxSize    = 20
		numGetters = 50
	)

	p, err := New(newMockClientFactory(true), 5, maxSize, 100)
	require.NoError(t, err)

	var wg sync.WaitGroup
	wg.Add(numGetters)

	// Start a goroutine to close the pool after a short delay.
	go func() {
		time.Sleep(10 * time.Millisecond)
		p.Close()
	}()

	for i := 0; i < numGetters; i++ {
		go func() {
			defer wg.Done()
			client, err := p.Get(context.Background())
			if err == ErrPoolClosed {
				return
			}
			if err != nil {
				// Under high contention, it's possible to get a context deadline exceeded error
				// if the test machine is slow. This is acceptable.
				return
			}
			time.Sleep(time.Duration(rand.Intn(20)) * time.Millisecond)
			p.Put(client)
		}()
	}

	wg.Wait()

	assert.True(t, p.(*poolImpl[*mockClient]).closed, "Pool should be closed")
	_, err = p.Get(context.Background())
	assert.Equal(t, ErrPoolClosed, err, "Getting from a closed pool should return ErrPoolClosed")
}

>>>>>>> a38e9d73
func TestPool_ConcurrentClose(t *testing.T) {
	pool, _ := New(newMockClientFactory(true), 0, 10, 0)
	var wg sync.WaitGroup
	wg.Add(10)
	for i := 0; i < 10; i++ {
		go func() {
			defer wg.Done()
			pool.Close()
		}()
	}
	wg.Wait()
}

func TestPool_GetWithUnhealthyClients(t *testing.T) {
	t.Parallel()
	maxSize := 5
	factory := newMockClientFactory(true)
	pool, err := New(factory, maxSize, maxSize, 0)
	require.NoError(t, err)
	// Invalidate all the initial clients in the pool
	for i := 0; i < maxSize; i++ {
		c, err := pool.Get(context.Background())
		require.NoError(t, err)
		c.mu.Lock()
		c.isHealthy = false
		c.mu.Unlock()
		pool.Put(c)
	}
	ctx, cancel := context.WithTimeout(context.Background(), 2*time.Second)
	defer cancel()
	var wg sync.WaitGroup
	wg.Add(1)
	go func() {
		defer wg.Done()
		client, err := pool.Get(ctx)
		require.NoError(t, err, "Get should not fail")
		require.NotNil(t, client, "Should have received a client")
		assert.True(t, client.IsHealthy(), "The new client should be healthy")
	}()
	wg.Wait()
	if ctx.Err() == context.DeadlineExceeded {
		t.Fatal("Test timed out, which indicates a likely deadlock due to semaphore leak.")
	}
}

func TestManager_ConcurrentAccess(t *testing.T) {
	m := NewManager()
	var wg sync.WaitGroup
	numGoroutines := 50
	wg.Add(numGoroutines)
	for i := 0; i < numGoroutines; i++ {
		go func(i int) {
			defer wg.Done()
			poolName := "test_pool"
			// Concurrently register and get pools
			p, err := New(newMockClientFactory(true), 1, 2, 100)
			require.NoError(t, err)
			m.Register(poolName, p)
			retrievedPool, ok := Get[*mockClient](m, poolName)
			assert.True(t, ok)
			assert.NotNil(t, retrievedPool)
		}(i)
	}
	wg.Wait()
	m.CloseAll()
}

func TestPool_ConcurrentGetAndClose(t *testing.T) {
	const (
		maxSize    = 10
		numGetters = 50
	)
	p, err := New(newMockClientFactory(true), 2, maxSize, 100)
	require.NoError(t, err)
	var wg sync.WaitGroup
	wg.Add(numGetters)
	// Start a goroutine to close the pool after a short delay.
	go func() {
		time.Sleep(15 * time.Millisecond)
		p.Close()
	}()
	for i := 0; i < numGetters; i++ {
		go func() {
			defer wg.Done()
			// Continuously get and put clients until the pool is closed.
			for {
				client, err := p.Get(context.Background())
				if err == ErrPoolClosed {
					break // Exit loop when pool is closed.
				}
				if err != nil {
					// Other errors are not expected in this test.
					require.NoError(t, err)
				}
				// Simulate some work.
				time.Sleep(time.Duration(rand.Intn(10)) * time.Millisecond)
				// Putting a client back into a closed pool is a valid operation.
				p.Put(client)
			}
		}()
	}
	wg.Wait()
	assert.True(t, p.(*poolImpl[*mockClient]).closed, "Pool should be closed")
	_, err = p.Get(context.Background())
	assert.Equal(t, ErrPoolClosed, err, "Getting from a closed pool should return ErrPoolClosed")
}<|MERGE_RESOLUTION|>--- conflicted
+++ resolved
@@ -309,8 +309,6 @@
 	m.CloseAll()
 }
 
-<<<<<<< HEAD
-=======
 func TestPool_ConcurrentGetAndClose(t *testing.T) {
 	const (
 		maxSize    = 20
@@ -353,7 +351,6 @@
 	assert.Equal(t, ErrPoolClosed, err, "Getting from a closed pool should return ErrPoolClosed")
 }
 
->>>>>>> a38e9d73
 func TestPool_ConcurrentClose(t *testing.T) {
 	pool, _ := New(newMockClientFactory(true), 0, 10, 0)
 	var wg sync.WaitGroup
