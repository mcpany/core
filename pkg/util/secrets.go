// Copyright 2025 Author(s) of MCP Any
// SPDX-License-Identifier: Apache-2.0

package util //nolint:revive,nolintlint // Package name 'util' is common in this codebase

import (
	"context"
	"encoding/json"
	"fmt"
	"io"
	"net"
	"net/http"
	"os"
	"time"

	"github.com/aws/aws-sdk-go-v2/aws"
	"github.com/aws/aws-sdk-go-v2/config"
	"github.com/aws/aws-sdk-go-v2/service/secretsmanager"
	"github.com/hashicorp/vault/api"
	"github.com/mcpany/core/pkg/validation"
	configv1 "github.com/mcpany/core/proto/config/v1"
)

const maxSecretRecursionDepth = 10

// ResolveSecret resolves a SecretValue into a string.
func ResolveSecret(secret *configv1.SecretValue) (string, error) {
	return resolveSecretRecursive(secret, 0)
}

func resolveSecretRecursive(secret *configv1.SecretValue, depth int) (string, error) {
	if depth > maxSecretRecursionDepth {
		return "", fmt.Errorf("secret resolution exceeded max recursion depth of %d", maxSecretRecursionDepth)
	}

	if secret == nil {
		return "", nil
	}

	switch secret.WhichValue() {
	case configv1.SecretValue_PlainText_case:
		return secret.GetPlainText(), nil
	case configv1.SecretValue_EnvironmentVariable_case:
		envVar := secret.GetEnvironmentVariable()
		value := os.Getenv(envVar)
		if value == "" {
			return "", fmt.Errorf("environment variable %q is not set", envVar)
		}
		return value, nil
	case configv1.SecretValue_FilePath_case:
		if err := validation.IsRelativePath(secret.GetFilePath()); err != nil {
			return "", fmt.Errorf("invalid secret file path %q: %w", secret.GetFilePath(), err)
		}
		content, err := os.ReadFile(secret.GetFilePath())
		if err != nil {
			return "", fmt.Errorf("failed to read secret from file %q: %w", secret.GetFilePath(), err)
		}
		return string(content), nil
	case configv1.SecretValue_RemoteContent_case:
		remote := secret.GetRemoteContent()
		req, err := http.NewRequest("GET", remote.GetHttpUrl(), nil)
		if err != nil {
			return "", fmt.Errorf("failed to create request for remote secret: %w", err)
		}

		if auth := remote.GetAuth(); auth != nil {
			if apiKey := auth.GetApiKey(); apiKey != nil {
				apiKeyValue, err := resolveSecretRecursive(apiKey.GetApiKey(), depth+1)
				if err != nil {
					return "", fmt.Errorf("failed to resolve api key for remote secret: %w", err)
				}
				req.Header.Set(apiKey.GetHeaderName(), apiKeyValue)
			} else if bearer := auth.GetBearerToken(); bearer != nil {
				token, err := resolveSecretRecursive(bearer.GetToken(), depth+1)
				if err != nil {
					return "", fmt.Errorf("failed to resolve bearer token for remote secret: %w", err)
				}
				req.Header.Set("Authorization", "Bearer "+token)
			} else if basic := auth.GetBasicAuth(); basic != nil {
				password, err := resolveSecretRecursive(basic.GetPassword(), depth+1)
				if err != nil {
					return "", fmt.Errorf("failed to resolve password for remote secret: %w", err)
				}
				req.SetBasicAuth(basic.GetUsername(), password)
			}
		}

		resp, err := safeSecretClient.Do(req)
		if err != nil {
			return "", fmt.Errorf("failed to fetch remote secret: %w", err)
		}
		defer func() { _ = resp.Body.Close() }()

		if resp.StatusCode != http.StatusOK {
			return "", fmt.Errorf("failed to fetch remote secret: status code %d", resp.StatusCode)
		}

		body, err := io.ReadAll(resp.Body)
		if err != nil {
			return "", fmt.Errorf("failed to read remote secret body: %w", err)
		}
		return string(body), nil
	case configv1.SecretValue_Vault_case:
		vaultSecret := secret.GetVault()
		config := &api.Config{
			Address: vaultSecret.GetAddress(),
		}
		client, err := api.NewClient(config)
		if err != nil {
			return "", fmt.Errorf("failed to create vault client: %w", err)
		}
		token, err := resolveSecretRecursive(vaultSecret.GetToken(), depth+1)
		if err != nil {
			return "", fmt.Errorf("failed to resolve vault token: %w", err)
		}
		client.SetToken(token)
		data, err := client.Logical().Read(vaultSecret.GetPath())
		if err != nil {
			return "", fmt.Errorf("failed to read secret from vault: %w", err)
		}
		if data == nil || data.Data == nil {
			return "", fmt.Errorf("secret not found at path: %s", vaultSecret.GetPath())
		}

		// Handle KV v2 secrets, where data is nested under a "data" key.
		if secretData, ok := data.Data["data"].(map[string]interface{}); ok {
			if value, ok := secretData[vaultSecret.GetKey()].(string); ok {
				return value, nil
			}
		}

		// If not found in nested data, try to access as a KV v1 secret.
		value, ok := data.Data[vaultSecret.GetKey()].(string)
		if !ok {
			return "", fmt.Errorf("key %q not found in secret data at path %s", vaultSecret.GetKey(), vaultSecret.GetPath())
		}
		return value, nil
	case configv1.SecretValue_AwsSecretManager_case:
		smSecret := secret.GetAwsSecretManager()

		// Load default config
		loadOptions := []func(*config.LoadOptions) error{}
		if smSecret.GetRegion() != "" {
			loadOptions = append(loadOptions, config.WithRegion(smSecret.GetRegion()))
		}
		if smSecret.GetProfile() != "" {
			loadOptions = append(loadOptions, config.WithSharedConfigProfile(smSecret.GetProfile()))
		}

		cfg, err := config.LoadDefaultConfig(context.TODO(), loadOptions...)
		if err != nil {
			return "", fmt.Errorf("failed to load aws config: %w", err)
		}

		client := secretsmanager.NewFromConfig(cfg)

		input := &secretsmanager.GetSecretValueInput{
			SecretId: aws.String(smSecret.GetSecretId()),
		}
		if smSecret.GetVersionId() != "" {
			input.VersionId = aws.String(smSecret.GetVersionId())
		}
		if smSecret.GetVersionStage() != "" {
			input.VersionStage = aws.String(smSecret.GetVersionStage())
		}

		// Use a custom endpoint resolver if provided (mostly for testing)
		// Since we can't easily inject it into LoadDefaultConfig without environment vars
		// or changing the function signature, we rely on environment variables for testing.
		// AWS_ENDPOINT_URL is supported in newer SDK versions.

		result, err := client.GetSecretValue(context.TODO(), input)
		if err != nil {
			return "", fmt.Errorf("failed to get secret value from aws secrets manager: %w", err)
		}

		if result.SecretString == nil {
			// Handle binary secret? For now, we only support string.
			return "", fmt.Errorf("secret value is not a string (binary secrets not supported)")
		}

		secretVal := *result.SecretString

		if smSecret.GetJsonKey() != "" {
			var secretMap map[string]interface{}
			if err := json.Unmarshal([]byte(secretVal), &secretMap); err != nil {
				return "", fmt.Errorf("failed to unmarshal secret json: %w", err)
			}

			val, ok := secretMap[smSecret.GetJsonKey()]
			if !ok {
				return "", fmt.Errorf("key %q not found in secret json", smSecret.GetJsonKey())
			}

			// Convert val to string
			if strVal, ok := val.(string); ok {
				return strVal, nil
			}
			// Try to convert other types to string
			return fmt.Sprintf("%v", val), nil
		}

		return secretVal, nil
	default:
		return "", nil
	}
}

// ResolveSecretMap resolves a map of secrets and merges them with a plain map.
// Secrets in the secretMap take precedence over values in the plainMap.
func ResolveSecretMap(secretMap map[string]*configv1.SecretValue, plainMap map[string]string) (map[string]string, error) {
	result := make(map[string]string)
	for k, v := range plainMap {
		result[k] = v
	}
	for k, v := range secretMap {
		resolved, err := ResolveSecret(v)
		if err != nil {
			return nil, fmt.Errorf("failed to resolve secret env var %q: %w", k, err)
		}
		result[k] = resolved
	}
	return result, nil
}

// safeSecretClient is an http.Client that prevents SSRF by blocking access to link-local IPs (like AWS metadata service).
// It also resolves the IP before dialing to prevent DNS rebinding attacks.
var safeSecretClient = &http.Client{
	Timeout: 10 * time.Second,
	Transport: &http.Transport{
		DialContext: func(ctx context.Context, network, addr string) (net.Conn, error) {
			dialer := &SafeDialer{
				AllowLoopback: os.Getenv("MCPANY_ALLOW_LOOPBACK_SECRETS") == "true",
				AllowPrivate:  os.Getenv("MCPANY_ALLOW_PRIVATE_NETWORK_SECRETS") == "true",
			}
<<<<<<< HEAD
			ips, err := net.LookupIP(host)
			if err != nil {
				return nil, err
			}
			for _, ip := range ips {
				if ip.IsLinkLocalUnicast() || ip.IsLinkLocalMulticast() {
					return nil, fmt.Errorf("blocked link-local IP: %s", ip)
				}
				if os.Getenv("MCPANY_ALLOW_LOOPBACK_SECRETS") != "true" && (ip.IsLoopback() || ip.IsUnspecified()) {
					return nil, fmt.Errorf("blocked loopback/unspecified IP: %s", ip)
				}
				if os.Getenv("MCPANY_ALLOW_PRIVATE_NETWORK_SECRETS") != "true" && ip.IsPrivate() {
					return nil, fmt.Errorf("blocked private IP: %s", ip)
				}
			}
			if len(ips) == 0 {
				return nil, fmt.Errorf("no IPs resolved for %s", host)
			}
			// Use the first resolved IP to avoid DNS rebinding race conditions
			var d net.Dialer
			return d.DialContext(ctx, network, net.JoinHostPort(ips[0].String(), port))
=======
			return dialer.DialContext(ctx, network, addr)
>>>>>>> f00816f8
		},
	},
}<|MERGE_RESOLUTION|>--- conflicted
+++ resolved
@@ -233,7 +233,6 @@
 				AllowLoopback: os.Getenv("MCPANY_ALLOW_LOOPBACK_SECRETS") == "true",
 				AllowPrivate:  os.Getenv("MCPANY_ALLOW_PRIVATE_NETWORK_SECRETS") == "true",
 			}
-<<<<<<< HEAD
 			ips, err := net.LookupIP(host)
 			if err != nil {
 				return nil, err
@@ -253,11 +252,7 @@
 				return nil, fmt.Errorf("no IPs resolved for %s", host)
 			}
 			// Use the first resolved IP to avoid DNS rebinding race conditions
-			var d net.Dialer
-			return d.DialContext(ctx, network, net.JoinHostPort(ips[0].String(), port))
-=======
-			return dialer.DialContext(ctx, network, addr)
->>>>>>> f00816f8
+			return dialer.DialContext(ctx, network, net.JoinHostPort(ips[0].String(), port))
 		},
 	},
 }