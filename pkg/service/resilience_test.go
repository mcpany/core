// Copyright (C) 2024 Author(s) of MCP Any
// SPDX-License-Identifier: Apache-2.0
package service

import (
	"context"
	"testing"

	"github.com/stretchr/testify/assert"
	"google.golang.org/grpc/codes"
	"google.golang.org/grpc/status"
)
func TestIsRetryable(t *testing.T) {
	testCases := []struct {
		name     string
		err      error
		expected bool
	}{
		{
			name:     "NilError",
			err:      nil,
			expected: false,
		},
		{
			name:     "NonGRPCError",
			err:      context.Canceled,
			expected: false,
		},
		{
			name:     "RetryableCodeResourceExhausted",
			err:      status.Error(codes.ResourceExhausted, "resource exhausted"),
			expected: true,
		},
		{
			name:     "RetryableCodeUnavailable",
			err:      status.Error(codes.Unavailable, "unavailable"),
			expected: true,
		},
		{
			name:     "RetryableCodeInternal",
			err:      status.Error(codes.Internal, "internal error"),
			expected: true,
		},
		{
			name:     "NonRetryableCode",
			err:      status.Error(codes.InvalidArgument, "invalid argument"),
			expected: false,
		},
	}
	for _, tc := range testCases {
		t.Run(tc.name, func(t *testing.T) {
			actual := isRetryable(tc.err)
			assert.Equal(t, tc.expected, actual)
		})
	}
<<<<<<< HEAD
=======
}

func TestUnaryClientInterceptor_MaxElapsedTime(t *testing.T) {
	retries := int32(20)
	retryConfig := configv1.RetryConfig_builder{
		NumberOfRetries: &retries,
		BaseBackoff:     durationpb.New(10 * time.Millisecond),
		MaxBackoff:      durationpb.New(100 * time.Millisecond),
		MaxElapsedTime:  durationpb.New(100 * time.Millisecond),
	}.Build()

	interceptor := UnaryClientInterceptor(retryConfig)

	invoker := func(ctx context.Context, method string, req, reply interface{}, cc *grpc.ClientConn, opts ...grpc.CallOption) error {
		return status.Error(codes.Unavailable, "unavailable")
	}

	start := time.Now()
	err := interceptor(context.Background(), "/test", nil, nil, nil, invoker)
	elapsed := time.Since(start)

	t.Logf("Elapsed time: %s", elapsed)

	assert.Error(t, err)
	assert.InDelta(t, float64(100*time.Millisecond), float64(elapsed), float64(50*time.Millisecond))
>>>>>>> 6017797b
}<|MERGE_RESOLUTION|>--- conflicted
+++ resolved
@@ -53,8 +53,6 @@
 			assert.Equal(t, tc.expected, actual)
 		})
 	}
-<<<<<<< HEAD
-=======
 }
 
 func TestUnaryClientInterceptor_MaxElapsedTime(t *testing.T) {
@@ -80,5 +78,4 @@
 
 	assert.Error(t, err)
 	assert.InDelta(t, float64(100*time.Millisecond), float64(elapsed), float64(50*time.Millisecond))
->>>>>>> 6017797b
 }