/*
 * Copyright 2025 Author(s) of MCP Any
 *
 * Licensed under the Apache License, Version 2.0 (the "License");
 * you may not use this file except in compliance with the License.
 * You may obtain a copy of the License at
 *
 * http://www.apache.org/licenses/LICENSE-2.0
 *
 * Unless required by applicable law or agreed to in writing, software
 * distributed under the License is distributed on an "AS IS" BASIS,
 * WITHOUT WARRANTIES OR CONDITIONS OF ANY KIND, either express or implied.
 * See the License for the specific language governing permissions and
 * limitations under the License.
 */

package app

import (
	"context"
	"fmt"
	"io"
	"net"
	"net/http"
	"strings"
	"sync"
	"time"

	"github.com/mcpany/core/pkg/auth"
	"github.com/mcpany/core/pkg/bus"
	"github.com/mcpany/core/pkg/config"
	"github.com/mcpany/core/pkg/logging"
	"github.com/mcpany/core/pkg/mcpserver"
	"github.com/mcpany/core/pkg/metrics"
	"github.com/mcpany/core/pkg/middleware"
	"github.com/mcpany/core/pkg/pool"
	"github.com/mcpany/core/pkg/prompt"
	"github.com/mcpany/core/pkg/resource"
	"github.com/mcpany/core/pkg/serviceregistry"
	"github.com/mcpany/core/pkg/tool"
	"github.com/mcpany/core/pkg/upstream/factory"
	"github.com/mcpany/core/pkg/worker"
	v1 "github.com/mcpany/core/proto/api/v1"
	config_v1 "github.com/mcpany/core/proto/config/v1"
	"github.com/modelcontextprotocol/go-sdk/mcp"
	"github.com/spf13/afero"
	gogrpc "google.golang.org/grpc"
	"google.golang.org/grpc/reflection"
)

// Runner defines the interface for running the MCP Any application. It abstracts
// the application's entry point, allowing for different implementations or mocks
// for testing purposes.
type Runner interface {
	// Run starts the MCP Any application with the given context, filesystem, and
	// configuration. It is the primary entry point for the server.
	//
	// ctx is the context that controls the application's lifecycle.
	// fs is the filesystem interface for reading configurations.
	// stdio specifies whether to run in standard I/O mode.
	// jsonrpcPort is the port for the JSON-RPC server.
	// grpcPort is the port for the gRPC registration server.
	// configPaths is a slice of paths to configuration files.
	//
	// It returns an error if the application fails to start or run.
	Run(
		ctx context.Context,
		fs afero.Fs,
		stdio bool,
		jsonrpcPort, grpcPort string,
		configPaths []string,
		shutdownTimeout time.Duration,
	) error
}

// Application is the main application struct, holding the dependencies and
// logic for the MCP Any server. It encapsulates the components required to run
// the server, such as the stdio mode handler, and provides the main `Run`
// method that starts the application.
type Application struct {
	runStdioModeFunc func(ctx context.Context, mcpSrv *mcpserver.Server) error
}

// NewApplication creates a new Application with default dependencies.
// It initializes the application with the standard implementation of the stdio
// mode runner, making it ready to be configured and started.
//
// Returns a new instance of the Application, ready to be run.
func NewApplication() *Application {
	return &Application{
		runStdioModeFunc: runStdioMode,
	}
}

// Run starts the MCP Any server and all its components. It initializes the core
// services, loads configurations from the provided paths, starts background
// workers for handling service registration and upstream service communication,
// and launches the gRPC and JSON-RPC servers.
//
// The server's lifecycle is managed by the provided context. A graceful
// shutdown is initiated when the context is canceled.
//
// Parameters:
//   - ctx: The context for managing the application's lifecycle.
//   - fs: The filesystem interface for reading configuration files.
//   - stdio: A boolean indicating whether to run in standard I/O mode.
//   - jsonrpcPort: The port for the JSON-RPC server.
//   - grpcPort: The port for the gRPC registration server. An empty string
//     disables the gRPC server.
//   - configPaths: A slice of paths to service configuration files.
//   - shutdownTimeout: The duration to wait for a graceful shutdown before
//     forcing termination.
//
// Returns an error if any part of the startup or execution fails.
func (a *Application) Run(
	ctx context.Context,
	fs afero.Fs,
	stdio bool,
	jsonrpcPort, grpcPort string,
	configPaths []string,
	shutdownTimeout time.Duration,
) error {
	log := logging.GetLogger()
	fs, err := setup(fs)
	if err != nil {
		return fmt.Errorf("failed to setup filesystem: %w", err)
	}

	log.Info("Starting MCP Any Service...")

	// Load initial services from config files
	var cfg *config_v1.McpAnyServerConfig
	if len(configPaths) > 0 {
		store := config.NewFileStore(fs, configPaths)
		var err error
		cfg, err = config.LoadServices(store, "server")
		if err != nil {
			return fmt.Errorf("failed to load services from config: %w", err)
		}
	} else {
		cfg = &config_v1.McpAnyServerConfig{}
	}

	busConfig := cfg.GetGlobalSettings().GetMessageBus()
	busProvider, err := bus.NewBusProvider(busConfig)
	if err != nil {
		return fmt.Errorf("failed to create bus provider: %w", err)
	}
	poolManager := pool.NewManager()
	upstreamFactory := factory.NewUpstreamServiceFactory(poolManager)
	toolManager := tool.NewToolManager(busProvider)
	promptManager := prompt.NewPromptManager()
	resourceManager := resource.NewResourceManager()
	authManager := auth.NewAuthManager()
	serviceRegistry := serviceregistry.New(
		upstreamFactory,
		toolManager,
		promptManager,
		resourceManager,
		authManager,
	)

	// New message bus and workers
	upstreamWorker := worker.NewUpstreamWorker(busProvider, toolManager)
	registrationWorker := worker.NewServiceRegistrationWorker(busProvider, serviceRegistry)

	// Start background workers
	upstreamWorker.Start(ctx)
	registrationWorker.Start(ctx)

	// If we're using an in-memory bus, start the in-process worker
	if busConfig == nil || busConfig.GetInMemory() != nil {
		workerCfg := &worker.Config{
			MaxWorkers:   10,
			MaxQueueSize: 100,
		}
		inProcessWorker := worker.New(busProvider, workerCfg)
		inProcessWorker.Start(ctx)
		defer inProcessWorker.Stop()
	}

	// Initialize servers with the message bus
	mcpSrv, err := mcpserver.NewServer(
		ctx,
		toolManager,
		promptManager,
		resourceManager,
		authManager,
		serviceRegistry,
		busProvider,
	)
	if err != nil {
		return fmt.Errorf("failed to create mcp server: %w", err)
	}

	toolManager.SetMCPServer(mcpSrv)

	if cfg.GetUpstreamServices() != nil {
		// Publish registration requests to the bus for each service
		registrationBus := bus.GetBus[*bus.ServiceRegistrationRequest](
			busProvider,
			"service_registration_requests",
		)
		for _, serviceConfig := range cfg.GetUpstreamServices() {
			if serviceConfig.GetDisable() {
				log.Info("Skipping disabled service", "service", serviceConfig.GetName())
				continue
			}
			log.Info(
				"Queueing service for registration from config",
				"service",
				serviceConfig.GetName(),
			)
			regReq := &bus.ServiceRegistrationRequest{Config: serviceConfig}
			// We don't need a correlation ID since we are not waiting for a response here
			registrationBus.Publish(ctx, "request", regReq)
		}
	} else {
		log.Info("No services found in config, skipping service registration.")
	}

	mcpSrv.Server().AddReceivingMiddleware(middleware.CORSMiddleware())
	cachingMiddleware := middleware.NewCachingMiddleware(mcpSrv)
	mcpSrv.Server().AddReceivingMiddleware(func(next mcp.MethodHandler) mcp.MethodHandler {
		return func(ctx context.Context, method string, req mcp.Request) (mcp.Result, error) {
			if r, ok := req.(*mcp.CallToolRequest); ok {
				executionReq := &tool.ExecutionRequest{
					ToolName:   r.Params.Name,
					ToolInputs: r.Params.Arguments,
				}
				result, err := cachingMiddleware.Execute(
					ctx,
					executionReq,
					func(ctx context.Context, _ *tool.ExecutionRequest) (any, error) {
						return next(ctx, method, r)
					},
				)
				if err != nil {
					return nil, err
				}
				return result.(*mcp.CallToolResult), nil
			}
			return next(ctx, method, req)
		}
	})
	mcpSrv.Server().AddReceivingMiddleware(middleware.LoggingMiddleware(nil))
	mcpSrv.Server().AddReceivingMiddleware(middleware.AuthMiddleware(mcpSrv.AuthManager()))

	if stdio {
		return a.runStdioModeFunc(ctx, mcpSrv)
	}

	bindAddress := jsonrpcPort
	if cfg.GetGlobalSettings().GetBindAddress() != "" {
		bindAddress = cfg.GetGlobalSettings().GetBindAddress()
	}

	return a.runServerMode(ctx, mcpSrv, busProvider, bindAddress, grpcPort, shutdownTimeout)
}

// setup initializes the filesystem for the server. It ensures that a valid
// afero.Fs is available, returning an error if a nil filesystem is provided.
//
// fs is the filesystem to be validated.
//
// It returns a non-nil afero.Fs or an error if the provided filesystem is nil.
func setup(fs afero.Fs) (afero.Fs, error) {
	log := logging.GetLogger()
	if fs == nil {
		log.Error(
			"setup called with nil afero.Fs. This is not allowed; an explicit afero.Fs must be provided.",
		)
		return nil, fmt.Errorf("filesystem not provided")
	}
	return fs, nil
}

// runStdioMode starts the server in standard I/O mode, which is useful for
// debugging and simple, single-client scenarios. It uses the standard input
// and output as the transport layer.
//
// ctx is the context for managing the server's lifecycle.
// mcpSrv is the MCP server instance to run.
//
// It returns an error if the server fails to run in stdio mode.
func runStdioMode(ctx context.Context, mcpSrv *mcpserver.Server) error {
	log := logging.GetLogger()
	log.Info("Starting in stdio mode")
	return mcpSrv.Server().Run(ctx, &mcp.StdioTransport{})
}

var (
	healthCheckClient = &http.Client{}
)

// HealthCheck performs a health check against a running server by sending an
// HTTP GET request to its /healthz endpoint. This is useful for monitoring and
// ensuring the server is operational.
//
// The function constructs the health check URL from the provided address and
// sends an HTTP GET request. It expects a 200 OK status code for a successful
// health check.
//
// Parameters:
//   - out: The writer to which the success message will be written.
//   - addr: The address (host:port) on which the server is running.
//
// Returns nil if the server is healthy (i.e., responds with a 200 OK), or an
// error if the health check fails for any reason (e.g., connection error,
// non-200 status code).
func HealthCheck(out io.Writer, addr string, timeout time.Duration) error {
	ctx, cancel := context.WithTimeout(context.Background(), timeout)
	defer cancel()

	req, err := http.NewRequestWithContext(ctx, http.MethodGet, fmt.Sprintf("http://%s/healthz", addr), nil)
	if err != nil {
		return fmt.Errorf("failed to create request for health check: %w", err)
	}

	resp, err := healthCheckClient.Do(req)
	if err != nil {
		return fmt.Errorf("health check failed: %w", err)
	}
	defer resp.Body.Close()

	// We must read the body and close it to ensure the underlying connection can be reused.
	_, err = io.Copy(io.Discard, resp.Body)
	if err != nil {
		return fmt.Errorf("failed to read response body: %w", err)
	}

	if resp.StatusCode != http.StatusOK {
		return fmt.Errorf("health check failed with status code: %d", resp.StatusCode)
	}

	fmt.Fprintln(out, "Health check successful: server is running and healthy.")
	return nil
}

// runServerMode runs the server in the standard HTTP and gRPC server mode. It
// starts the HTTP server for JSON-RPC and the gRPC server for service
// registration, and handles graceful shutdown.
//
// ctx is the context for managing the server's lifecycle.
// mcpSrv is the MCP server instance.
// bus is the message bus for inter-component communication.
// jsonrpcPort is the port for the JSON-RPC server.
// grpcPort is the port for the gRPC registration server.
//
// It returns an error if any of the servers fail to start or run.
func (a *Application) runServerMode(
	ctx context.Context,
	mcpSrv *mcpserver.Server,
	bus *bus.BusProvider,
	bindAddress, grpcPort string,
	shutdownTimeout time.Duration,
) error {
	errChan := make(chan error, 2)
	var wg sync.WaitGroup

	httpHandler := mcp.NewStreamableHTTPHandler(func(r *http.Request) *mcp.Server {
		return mcpSrv.Server()
	}, nil)

	mux := http.NewServeMux()
	mux.Handle("/", httpHandler)
	mux.HandleFunc("/healthz", func(w http.ResponseWriter, r *http.Request) {
		w.WriteHeader(http.StatusOK)
		fmt.Fprintln(w, "OK")
	})
	mux.Handle("/metrics", metrics.Handler())

	if bindAddress == "" {
		bindAddress = fmt.Sprintf("localhost:%d", 8070)
	}
	if !strings.Contains(bindAddress, ":") {
		bindAddress = ":" + bindAddress
	}

	startHTTPServer(ctx, &wg, errChan, "MCP Any HTTP", bindAddress, mux, shutdownTimeout)

	if grpcPort != "" {
		if !strings.Contains(grpcPort, ":") {
			grpcPort = ":" + grpcPort
		}
		lis, err := net.Listen("tcp", grpcPort)
		if err != nil {
			errChan <- fmt.Errorf("gRPC server failed to listen: %w", err)
		} else {
			startGrpcServer(
				ctx,
				&wg,
				errChan,
				"Registration",
				lis,
				shutdownTimeout,
				func(s *gogrpc.Server) {
					registrationServer, err := mcpserver.NewRegistrationServer(bus)
					if err != nil {
						errChan <- fmt.Errorf("failed to create API server: %w", err)
						return
					}
					v1.RegisterRegistrationServiceServer(s, registrationServer)
				},
			)
		}
	}

	select {
	case err := <-errChan:
		return fmt.Errorf("failed to start a server: %w", err)
	case <-ctx.Done():
		logging.GetLogger().Info("Received shutdown signal, shutting down gracefully...")
	}

	logging.GetLogger().Info("Waiting for HTTP and gRPC servers to shut down...")
	wg.Wait()
	logging.GetLogger().Info("All servers have shut down.")

	return nil
}

// startHTTPServer starts an HTTP server in a new goroutine. It handles graceful
// shutdown when the context is canceled.
//
// ctx is the context for managing the server's lifecycle.
// wg is a WaitGroup to signal when the server has shut down.
// errChan is a channel for reporting errors during startup.
// name is a descriptive name for the server, used in logging.
// addr is the address and port on which the server will listen.
// handler is the HTTP handler for processing requests.
func startHTTPServer(
	ctx context.Context,
	wg *sync.WaitGroup,
	errChan chan<- error,
	name, addr string,
	handler http.Handler,
	shutdownTimeout time.Duration,
) {
	wg.Add(1)
	go func() {
		defer wg.Done()
		serverLog := logging.GetLogger().With("server", name, "port", addr)
		server := &http.Server{
			Addr:    addr,
			Handler: handler,
			BaseContext: func(_ net.Listener) context.Context {
				return ctx
			},
			ConnState: func(conn net.Conn, state http.ConnState) {
				switch state {
				case http.StateNew:
					metrics.IncrCounter([]string{"http", "connections", "opened", "total"}, 1)
				case http.StateClosed:
					metrics.IncrCounter([]string{"http", "connections", "closed", "total"}, 1)
				}
			},
		}

		shutdownComplete := make(chan struct{})
		go func() {
			<-ctx.Done()
			shutdownCtx, cancel := context.WithTimeout(context.Background(), shutdownTimeout)
			defer cancel()
			serverLog.Info("Attempting to gracefully shut down server...")
			if err := server.Shutdown(shutdownCtx); err != nil {
				serverLog.Error("Shutdown error", "error", err)
			}
			close(shutdownComplete)
		}()

		serverLog.Info("HTTP server listening")
		if err := server.ListenAndServe(); err != nil && err != http.ErrServerClosed {
			errChan <- fmt.Errorf("[%s] server failed: %w", name, err)
			return
		}

		<-shutdownComplete
		serverLog.Info("Server shut down.")
	}()
}

// startGrpcServer starts a gRPC server in a new goroutine. It handles graceful
// shutdown when the context is canceled.
//
// ctx is the context for managing the server's lifecycle.
// wg is a WaitGroup to signal when the server has shut down.
// errChan is a channel for reporting errors during startup.
// name is a descriptive name for the server, used in logging.
// lis is the net.Listener for the server.
// register is a function that registers the gRPC services with the server.
func startGrpcServer(
	ctx context.Context,
	wg *sync.WaitGroup,
	errChan chan<- error,
	name string,
	lis net.Listener,
	shutdownTimeout time.Duration,
	register func(*gogrpc.Server),
) {
	wg.Add(1)
	go func() {
		defer wg.Done()
<<<<<<< HEAD
=======
		defer func() {
			if r := recover(); r != nil {
				errChan <- fmt.Errorf("[%s] panic during gRPC service registration: %v", name, r)
			}
		}()

		lis, err := net.Listen("tcp", port)
		if err != nil {
			errChan <- fmt.Errorf("[%s] server failed to listen: %w", name, err)
			return
		}
>>>>>>> 07b9e055

		serverLog := logging.GetLogger().With("server", name, "port", lis.Addr().String())
		grpcServer := gogrpc.NewServer(gogrpc.StatsHandler(&metrics.GrpcStatsHandler{}))
		register(grpcServer)
		reflection.Register(grpcServer)

		shutdownComplete := make(chan struct{})
		go func() {
			<-ctx.Done()
			serverLog.Info("Attempting to gracefully shut down server...")

			stopped := make(chan struct{})
			go func() {
				grpcServer.GracefulStop()
				close(stopped)
			}()

			select {
			case <-time.After(shutdownTimeout):
				serverLog.Warn("Graceful shutdown timed out, forcing stop.")
				grpcServer.Stop()
			case <-stopped:
				serverLog.Info("Server gracefully stopped.")
			}
			// For a graceful shutdown, `Serve` will return, and the listener will be closed by the defer statement.
			// For a forced shutdown, we need to close the listener to release the port.
			// The `Stop` method on the gRPC server will close the listener.
			close(shutdownComplete)
		}()

		serverLog.Info("gRPC server listening")
		if err := grpcServer.Serve(lis); err != nil && err != gogrpc.ErrServerStopped {
			errChan <- fmt.Errorf("[%s] server failed to serve: %w", name, err)
		}
		<-shutdownComplete
		serverLog.Info("Server shut down.")
	}()
}<|MERGE_RESOLUTION|>--- conflicted
+++ resolved
@@ -501,8 +501,6 @@
 	wg.Add(1)
 	go func() {
 		defer wg.Done()
-<<<<<<< HEAD
-=======
 		defer func() {
 			if r := recover(); r != nil {
 				errChan <- fmt.Errorf("[%s] panic during gRPC service registration: %v", name, r)
@@ -514,7 +512,6 @@
 			errChan <- fmt.Errorf("[%s] server failed to listen: %w", name, err)
 			return
 		}
->>>>>>> 07b9e055
 
 		serverLog := logging.GetLogger().With("server", name, "port", lis.Addr().String())
 		grpcServer := gogrpc.NewServer(gogrpc.StatsHandler(&metrics.GrpcStatsHandler{}))
