/*
 * Copyright 2025 Author(s) of MCP Any
 *
 * Licensed under the Apache License, Version 2.0 (the "License");
 * you may not use this file except in compliance with the License.
 * You may obtain a copy of the License at
 *
 * http://www.apache.org/licenses/LICENSE-2.0
 *
 * Unless required by applicable law or agreed to in writing, software
 * distributed under the License is distributed on an "AS IS" BASIS,
 * WITHOUT WARRANTIES OR CONDITIONS OF ANY KIND, either express or implied.
 * See the License for the specific language governing permissions and
 * limitations under the License.
 */

package metrics

import (
	"context"
<<<<<<< HEAD
	"io"
=======
	"io/ioutil"
>>>>>>> 049bdf0e
	"net/http"
	"net/http/httptest"
	"strings"
	"testing"

	"google.golang.org/grpc/stats"
)

func TestGrpcStatsHandler(t *testing.T) {
	h := &GrpcStatsHandler{}

	// Test HandleConn
	h.HandleConn(context.Background(), &stats.ConnBegin{})
	h.HandleConn(context.Background(), &stats.ConnEnd{})

	// Test TagRPC
	if ctx := h.TagRPC(context.Background(), &stats.RPCTagInfo{}); ctx == nil {
		t.Error("TagRPC returned a nil context")
	}

	// Test HandleRPC
	h.HandleRPC(context.Background(), &stats.Begin{})

	// Test TagConn
	if ctx := h.TagConn(context.Background(), &stats.ConnTagInfo{}); ctx == nil {
		t.Error("TagConn returned a nil context")
	}

	// Create a test server
	ts := httptest.NewServer(Handler())
	defer ts.Close()

	// Make a request to the /metrics endpoint
	resp, err := http.Get(ts.URL + "/metrics")
	if err != nil {
		t.Fatal(err)
	}
	defer resp.Body.Close()

	// Read the response body
<<<<<<< HEAD
	body, err := io.ReadAll(resp.Body)
=======
	body, err := ioutil.ReadAll(resp.Body)
>>>>>>> 049bdf0e
	if err != nil {
		t.Fatal(err)
	}

	// Check the response body for the expected metrics
	if !strings.Contains(string(body), "mcpany_grpc_connections_opened_total 1") {
		t.Errorf("Expected metric mcpany_grpc_connections_opened_total not found in response body")
	}
	if !strings.Contains(string(body), "mcpany_grpc_connections_closed_total 1") {
		t.Errorf("Expected metric mcpany_grpc_connections_closed_total not found in response body")
	}
}<|MERGE_RESOLUTION|>--- conflicted
+++ resolved
@@ -18,11 +18,7 @@
 
 import (
 	"context"
-<<<<<<< HEAD
-	"io"
-=======
 	"io/ioutil"
->>>>>>> 049bdf0e
 	"net/http"
 	"net/http/httptest"
 	"strings"
@@ -63,11 +59,7 @@
 	defer resp.Body.Close()
 
 	// Read the response body
-<<<<<<< HEAD
-	body, err := io.ReadAll(resp.Body)
-=======
 	body, err := ioutil.ReadAll(resp.Body)
->>>>>>> 049bdf0e
 	if err != nil {
 		t.Fatal(err)
 	}
