/*
 * Copyright 2025 Author(s) of MCP Any
 *
 * Licensed under the Apache License, Version 2.0 (the "License");
 * you may not use this file except in compliance with the License.
 * You may obtain a copy of the License at
 *
 * http://www.apache.org/licenses/LICENSE-2.0
 *
 * Unless required by applicable law or agreed to in writing, software
 * distributed under the License is distributed on an "AS IS" BASIS,
 * WITHOUT WARRANTIES OR CONDITIONS OF ANY KIND, either express or implied.
 * See the License for the specific language governing permissions and
 * limitations under the License.
 */

package config

import (
	"testing"

	configv1 "github.com/mcpany/core/proto/config/v1"
	"github.com/stretchr/testify/assert"
	"github.com/stretchr/testify/require"
	"google.golang.org/protobuf/proto"
)

func TestValidate(t *testing.T) {
	tests := []struct {
		name                string
		config              *configv1.McpxServerConfig
		expectedErrorCount  int
		expectedErrorString string
	}{
		{
			name: "valid grpc service",
			config: (&configv1.McpxServerConfig_builder{
				UpstreamServices: []*configv1.UpstreamServiceConfig{
					(&configv1.UpstreamServiceConfig_builder{
						Name: proto.String("grpc-svc-1"),
						GrpcService: (&configv1.GrpcUpstreamService_builder{
							Address:       proto.String("grpc://localhost:50051"),
							UseReflection: proto.Bool(true),
						}).Build(),
					}).Build(),
				},
			}).Build(),
			expectedErrorCount: 0,
		},
		{
			name: "invalid http service - empty address",
			config: (&configv1.McpxServerConfig_builder{
				UpstreamServices: []*configv1.UpstreamServiceConfig{
					(&configv1.UpstreamServiceConfig_builder{
						Name: proto.String("http-svc-1"),
						HttpService: (&configv1.HttpUpstreamService_builder{
							Address: proto.String(""),
						}).Build(),
					}).Build(),
				},
			}).Build(),
			expectedErrorCount:  1,
			expectedErrorString: `service "http-svc-1": http service has empty target_address`,
		},
		{
			name: "invalid http service - invalid url",
			config: (&configv1.McpxServerConfig_builder{
				UpstreamServices: []*configv1.UpstreamServiceConfig{
					(&configv1.UpstreamServiceConfig_builder{
						Name: proto.String("http-svc-2"),
						HttpService: (&configv1.HttpUpstreamService_builder{
							Address: proto.String("not a url"),
						}).Build(),
					}).Build(),
				},
			}).Build(),
			expectedErrorCount:  1,
			expectedErrorString: `service "http-svc-2": invalid http target_address: not a url`,
		},
		{
			name: "valid http service",
			config: (&configv1.McpxServerConfig_builder{
				UpstreamServices: []*configv1.UpstreamServiceConfig{
					(&configv1.UpstreamServiceConfig_builder{
						Name: proto.String("http-svc-1"),
						HttpService: (&configv1.HttpUpstreamService_builder{
							Address: proto.String("http://localhost:8080"),
						}).Build(),
					}).Build(),
				},
			}).Build(),
			expectedErrorCount: 0,
		},
		{
			name: "valid openapi service",
			config: (&configv1.McpxServerConfig_builder{
				UpstreamServices: []*configv1.UpstreamServiceConfig{
					(&configv1.UpstreamServiceConfig_builder{
						Name: proto.String("openapi-svc-1"),
						OpenapiService: (&configv1.OpenapiUpstreamService_builder{
							Address: proto.String("http://localhost:8080"),
						}).Build(),
					}).Build(),
				},
			}).Build(),
			expectedErrorCount: 0,
		},
		{
			name: "valid mcp service (http)",
			config: (&configv1.McpxServerConfig_builder{
				UpstreamServices: []*configv1.UpstreamServiceConfig{
					(&configv1.UpstreamServiceConfig_builder{
						Name: proto.String("mcp-svc-1"),
						McpService: (&configv1.McpUpstreamService_builder{
							HttpConnection: (&configv1.McpStreamableHttpConnection_builder{
								HttpAddress: proto.String("http://localhost:8080"),
							}).Build(),
						}).Build(),
					}).Build(),
				},
			}).Build(),
			expectedErrorCount: 0,
		},
		{
			name: "valid mcp service (stdio)",
			config: (&configv1.McpxServerConfig_builder{
				UpstreamServices: []*configv1.UpstreamServiceConfig{
					(&configv1.UpstreamServiceConfig_builder{
						Name: proto.String("mcp-svc-2"),
						McpService: (&configv1.McpUpstreamService_builder{
							StdioConnection: (&configv1.McpStdioConnection_builder{
								Command: proto.String("echo"),
							}).Build(),
						}).Build(),
					}).Build(),
				},
			}).Build(),
			expectedErrorCount: 0,
		},
		{
			name: "invalid grpc service - empty address",
			config: (&configv1.McpxServerConfig_builder{
				UpstreamServices: []*configv1.UpstreamServiceConfig{
					(&configv1.UpstreamServiceConfig_builder{
						Name: proto.String("grpc-svc-1"),
						GrpcService: (&configv1.GrpcUpstreamService_builder{
							Address:       proto.String(""),
							UseReflection: proto.Bool(true),
						}).Build(),
					}).Build(),
				},
			}).Build(),
			expectedErrorCount:  1,
			expectedErrorString: `service "grpc-svc-1": gRPC service has empty target_address`,
		},
		{
			name: "invalid openapi service - invalid address",
			config: (&configv1.McpxServerConfig_builder{
				UpstreamServices: []*configv1.UpstreamServiceConfig{
					(&configv1.UpstreamServiceConfig_builder{
						Name: proto.String("openapi-svc-1"),
						OpenapiService: (&configv1.OpenapiUpstreamService_builder{
							Address: proto.String("not a url"),
						}).Build(),
					}).Build(),
				},
			}).Build(),
			expectedErrorCount: 0, // This is a warning, not an error
		},
		{
			name: "invalid mcp service - no connection",
			config: (&configv1.McpxServerConfig_builder{
				UpstreamServices: []*configv1.UpstreamServiceConfig{
					(&configv1.UpstreamServiceConfig_builder{
						Name:       proto.String("mcp-svc-1"),
						McpService: (&configv1.McpUpstreamService_builder{}).Build(),
					}).Build(),
				},
			}).Build(),
			expectedErrorCount:  1,
			expectedErrorString: `service "mcp-svc-1": mcp service has no connection_type`,
		},
		{
			name: "invalid mcp service - empty stdio command",
			config: (&configv1.McpxServerConfig_builder{
				UpstreamServices: []*configv1.UpstreamServiceConfig{
					(&configv1.UpstreamServiceConfig_builder{
						Name: proto.String("mcp-svc-2"),
						McpService: (&configv1.McpUpstreamService_builder{
							StdioConnection: (&configv1.McpStdioConnection_builder{
								Command: proto.String(""),
							}).Build(),
						}).Build(),
					}).Build(),
				},
			}).Build(),
			expectedErrorCount:  1,
			expectedErrorString: `service "mcp-svc-2": mcp service with stdio_connection has empty command`,
		},
		{
			name: "duplicate service name",
			config: (&configv1.McpxServerConfig_builder{
				UpstreamServices: []*configv1.UpstreamServiceConfig{
					(&configv1.UpstreamServiceConfig_builder{
						Name: proto.String("dup-svc"),
						HttpService: (&configv1.HttpUpstreamService_builder{
							Address: proto.String("http://localhost:8080"),
						}).Build(),
					}).Build(),
					(&configv1.UpstreamServiceConfig_builder{
						Name: proto.String("dup-svc"),
						HttpService: (&configv1.HttpUpstreamService_builder{
							Address: proto.String("http://localhost:8081"),
						}).Build(),
					}).Build(),
				},
			}).Build(),
			expectedErrorCount:  1,
			expectedErrorString: `service "dup-svc": duplicate service name found`,
		},
	}

	for _, tt := range tests {
		t.Run(tt.name, func(t *testing.T) {
			validationErrors := Validate(tt.config, Server)
			assert.Len(t, validationErrors, tt.expectedErrorCount)
			if tt.expectedErrorCount > 0 {
				require.NotEmpty(t, validationErrors)
				assert.EqualError(t, &validationErrors[0], tt.expectedErrorString)
			}
		})
	}
}

func TestValidateGlobalSettings_Validation(t *testing.T) {
	tests := []struct {
		name          string
		globalConfig  *configv1.GlobalSettings
<<<<<<< HEAD
=======
		binaryType    BinaryType
>>>>>>> 76f4b120
		expectedError bool
	}{
		{
			name: "valid global settings",
			globalConfig: (&configv1.GlobalSettings_builder{
<<<<<<< HEAD
				BindAddress: proto.String(":8081"),
			}).Build(),
=======
				BindAddress: proto.String("localhost:8081"),
			}).Build(),
			binaryType:    Server,
>>>>>>> 76f4b120
			expectedError: false,
		},
		{
			name: "invalid bind address",
			globalConfig: (&configv1.GlobalSettings_builder{
				BindAddress: proto.String(""),
			}).Build(),
<<<<<<< HEAD
			expectedError: true,
=======
			binaryType:    Server,
			expectedError: false,
		},
		{
			name: "worker with no bind address",
			globalConfig: (&configv1.GlobalSettings_builder{
				BindAddress: proto.String(""),
			}).Build(),
			binaryType:    Worker,
			expectedError: false,
>>>>>>> 76f4b120
		},
	}

	for _, tt := range tests {
		t.Run(tt.name, func(t *testing.T) {
<<<<<<< HEAD
			err := validateGlobalSettings(tt.globalConfig)
=======
			err := validateGlobalSettings(tt.globalConfig, tt.binaryType)
>>>>>>> 76f4b120
			if tt.expectedError {
				assert.Error(t, err)
			} else {
				assert.NoError(t, err)
			}
		})
	}
}

func TestValidateOrError(t *testing.T) {
	tests := []struct {
		name        string
		service     *configv1.UpstreamServiceConfig
		expectError bool
	}{
		{
			name: "valid http service",
			service: (&configv1.UpstreamServiceConfig_builder{
				Name: proto.String("http-svc-1"),
				HttpService: (&configv1.HttpUpstreamService_builder{
					Address: proto.String("http://localhost:8080"),
				}).Build(),
			}).Build(),
			expectError: false,
		},
		{
			name: "invalid http service - empty address",
			service: (&configv1.UpstreamServiceConfig_builder{
				Name: proto.String("http-svc-1"),
				HttpService: (&configv1.HttpUpstreamService_builder{
					Address: proto.String(""),
				}).Build(),
			}).Build(),
			expectError: true,
		},
	}

	for _, tt := range tests {
		t.Run(tt.name, func(t *testing.T) {
			err := ValidateOrError(tt.service)
			if tt.expectError {
				assert.Error(t, err)
			} else {
				assert.NoError(t, err)
			}
		})
	}
}<|MERGE_RESOLUTION|>--- conflicted
+++ resolved
@@ -236,23 +236,15 @@
 	tests := []struct {
 		name          string
 		globalConfig  *configv1.GlobalSettings
-<<<<<<< HEAD
-=======
 		binaryType    BinaryType
->>>>>>> 76f4b120
 		expectedError bool
 	}{
 		{
 			name: "valid global settings",
 			globalConfig: (&configv1.GlobalSettings_builder{
-<<<<<<< HEAD
-				BindAddress: proto.String(":8081"),
-			}).Build(),
-=======
 				BindAddress: proto.String("localhost:8081"),
 			}).Build(),
 			binaryType:    Server,
->>>>>>> 76f4b120
 			expectedError: false,
 		},
 		{
@@ -260,9 +252,6 @@
 			globalConfig: (&configv1.GlobalSettings_builder{
 				BindAddress: proto.String(""),
 			}).Build(),
-<<<<<<< HEAD
-			expectedError: true,
-=======
 			binaryType:    Server,
 			expectedError: false,
 		},
@@ -273,17 +262,12 @@
 			}).Build(),
 			binaryType:    Worker,
 			expectedError: false,
->>>>>>> 76f4b120
 		},
 	}
 
 	for _, tt := range tests {
 		t.Run(tt.name, func(t *testing.T) {
-<<<<<<< HEAD
-			err := validateGlobalSettings(tt.globalConfig)
-=======
 			err := validateGlobalSettings(tt.globalConfig, tt.binaryType)
->>>>>>> 76f4b120
 			if tt.expectedError {
 				assert.Error(t, err)
 			} else {
