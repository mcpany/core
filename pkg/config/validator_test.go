--- conflicted
+++ resolved
@@ -66,7 +66,6 @@
 			expectedErrorString: `service "cmd-svc-1": command_line_service has empty command`,
 		},
 		{
-<<<<<<< HEAD
 			name: "invalid global settings - api key too short",
 			config: func() *configv1.McpAnyServerConfig {
 				cfg := &configv1.McpAnyServerConfig{}
@@ -74,7 +73,13 @@
 					"global_settings": {
 						"api_key": "short"
 					}
-=======
+				}`), cfg))
+				return cfg
+			}(),
+			expectedErrorCount:  1,
+			expectedErrorString: `service "global_settings": API key must be at least 16 characters long`,
+    },
+    {
 			name: "service with no service_config",
 			config: func() *configv1.McpAnyServerConfig {
 				cfg := &configv1.McpAnyServerConfig{}
@@ -84,16 +89,11 @@
 							"name": "no-service-config"
 						}
 					]
->>>>>>> 9e58755c
 				}`), cfg))
 				return cfg
 			}(),
 			expectedErrorCount:  1,
-<<<<<<< HEAD
-			expectedErrorString: `service "global_settings": API key must be at least 16 characters long`,
-=======
 			expectedErrorString: `service "no-service-config": service "no-service-config" has no service_config`,
->>>>>>> 9e58755c
 		},
 	}
 
