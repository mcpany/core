/*
 * Copyright 2025 Author(s) of MCP Any
 *
 * Licensed under the Apache License, Version 2.0 (the "License");
 * you may not use this file except in compliance with the License.
 * You may obtain a copy of the License at
 *
 * http://www.apache.org/licenses/LICENSE-2.0
 *
 * Unless required by applicable law or agreed to in writing, software
 * distributed under the License is distributed on an "AS IS" BASIS,
 * WITHOUT WARRANTIES OR CONDITIONS OF ANY KIND, either express or implied.
 * See the License for the specific language governing permissions and
 * limitations under the License.
 */

package config

import (
	"fmt"

	"github.com/mcpany/core/pkg/consts"
	"github.com/mcpany/core/pkg/logging"
	"github.com/mcpany/core/pkg/validation"
	configv1 "github.com/mcpany/core/proto/config/v1"
)

// BinaryType defines the type of the binary being validated.
type BinaryType int

const (
	// Server represents the server binary.
	Server BinaryType = iota
	// Worker represents the worker binary.
	Worker
)

// ValidationError encapsulates a validation error for a specific service.
type ValidationError struct {
	ServiceName string
	Err         error
}

// Error returns the formatted error message.
func (e *ValidationError) Error() string {
	return fmt.Sprintf("service %q: %v", e.ServiceName, e.Err)
}

// Validate inspects the given McpxServerConfig for correctness and consistency.
// It iterates through the list of upstream services, checking for valid
// service definitions, addresses, cache settings, and authentication
// configurations.
//
// Invalid services are not removed from the configuration; instead, a list of
// validation errors is returned.
//
// config is the server configuration to be validated.
//
// It returns a slice of ValidationErrors, which will be empty if the
// configuration is valid.
func Validate(config *configv1.McpxServerConfig, binaryType BinaryType) []ValidationError {
	var validationErrors []ValidationError
	serviceNames := make(map[string]bool)

	if gs := config.GetGlobalSettings(); gs != nil {
		if err := validateGlobalSettings(gs, binaryType); err != nil {
			validationErrors = append(validationErrors, ValidationError{
				ServiceName: "global_settings",
				Err:         err,
			})
		}
	}

	for _, service := range config.GetUpstreamServices() {
		if _, exists := serviceNames[service.GetName()]; exists {
			validationErrors = append(validationErrors, ValidationError{
				ServiceName: service.GetName(),
				Err:         fmt.Errorf("duplicate service name found"),
			})
			continue // Continue to find other errors
		}
		serviceNames[service.GetName()] = true

		if err := validateUpstreamService(service); err != nil {
			validationErrors = append(validationErrors, ValidationError{
				ServiceName: service.GetName(),
				Err:         err,
			})
		}
	}

	return validationErrors
}

func validateGlobalSettings(gs *configv1.GlobalSettings, binaryType BinaryType) error {
	if binaryType == Server {
<<<<<<< HEAD
		if gs.GetBindAddress() != "" {
=======
		if gs.GetBindAddress() == "" {
			gs.SetBindAddress(fmt.Sprintf("localhost:%d", consts.DefaultBindPort))
		} else {
>>>>>>> 76f4b120
			if err := validation.IsValidBindAddress(gs.GetBindAddress()); err != nil {
				return fmt.Errorf("invalid bind_address: %w", err)
			}
		}
	}

	if bus := gs.GetMessageBus(); bus != nil {
		if redis := bus.GetRedis(); redis != nil {
			if redis.GetAddress() == "" {
				return fmt.Errorf("redis message bus address is empty")
			}
		}
	}
	return nil
}

// ValidateOrError validates a single upstream service configuration and returns an error if it's invalid.
func ValidateOrError(service *configv1.UpstreamServiceConfig) error {
	return validateUpstreamService(service)
}

func validateUpstreamService(service *configv1.UpstreamServiceConfig) error {
	log := logging.GetLogger().With("component", "configValidator")
	if service.GetMcpService() == nil && service.GetHttpService() == nil && service.GetGrpcService() == nil && service.GetOpenapiService() == nil && service.GetCommandLineService() == nil && service.GetWebsocketService() == nil {
		return fmt.Errorf("service has no service_config")
	}

	if httpService := service.GetHttpService(); httpService != nil {
		if httpService.GetAddress() == "" {
			return fmt.Errorf("http service has empty target_address")
		}
		if !validation.IsValidURL(httpService.GetAddress()) {
			return fmt.Errorf("invalid http target_address: %s", httpService.GetAddress())
		}
	} else if websocketService := service.GetWebsocketService(); websocketService != nil {
		if websocketService.GetAddress() == "" {
			return fmt.Errorf("websocket service has empty target_address")
		}
		if !validation.IsValidURL(websocketService.GetAddress()) {
			return fmt.Errorf("invalid websocket target_address: %s", websocketService.GetAddress())
		}
	} else if grpcService := service.GetGrpcService(); grpcService != nil {
		if grpcService.GetAddress() == "" {
			return fmt.Errorf("gRPC service has empty target_address")
		}
	} else if openapiService := service.GetOpenapiService(); openapiService != nil {
		if openapiService.GetAddress() != "" && !validation.IsValidURL(openapiService.GetAddress()) {
			log.Warn("Invalid TargetAddress for OpenAPI service. This default target will be ignored if spec contains servers.", "address", openapiService.GetAddress())
		}
	} else if mcpService := service.GetMcpService(); mcpService != nil {
		switch mcpService.WhichConnectionType() {
		case configv1.McpUpstreamService_HttpConnection_case:
			httpConn := mcpService.GetHttpConnection()
			if httpConn.GetHttpAddress() == "" {
				return fmt.Errorf("mcp service with http_connection has empty http_address")
			}
			if !validation.IsValidURL(httpConn.GetHttpAddress()) {
				return fmt.Errorf("mcp service with http_connection has invalid http_address: %s", httpConn.GetHttpAddress())
			}
		case configv1.McpUpstreamService_StdioConnection_case:
			stdioConn := mcpService.GetStdioConnection()
			if len(stdioConn.GetCommand()) == 0 {
				return fmt.Errorf("mcp service with stdio_connection has empty command")
			}
		default:
			return fmt.Errorf("mcp service has no connection_type")
		}
	}

	if service.GetCache() != nil {
		if service.GetCache().GetTtl() != nil && service.GetCache().GetTtl().GetSeconds() < 0 {
			return fmt.Errorf("invalid cache timeout: %v", service.GetCache().GetTtl().AsDuration())
		}
	}

	if authConfig := service.GetUpstreamAuthentication(); authConfig != nil {
		if apiKey := authConfig.GetApiKey(); apiKey != nil {
			if apiKey.GetHeaderName() == "" {
				log.Warn("API key 'header_name' is empty. Authentication may fail.")
			}
			if apiKey.GetApiKey() == "" {
				return fmt.Errorf("api key 'api_key' is empty")
			}
		} else if bearerToken := authConfig.GetBearerToken(); bearerToken != nil {
			if bearerToken.GetToken() == "" {
				return fmt.Errorf("bearer token 'token' is empty")
			}
		} else if basicAuth := authConfig.GetBasicAuth(); basicAuth != nil {
			if basicAuth.GetUsername() == "" {
				log.Warn("Basic auth 'username' is empty. Authentication may fail.")
			}
		}
	}
	return nil
}<|MERGE_RESOLUTION|>--- conflicted
+++ resolved
@@ -94,13 +94,7 @@
 
 func validateGlobalSettings(gs *configv1.GlobalSettings, binaryType BinaryType) error {
 	if binaryType == Server {
-<<<<<<< HEAD
 		if gs.GetBindAddress() != "" {
-=======
-		if gs.GetBindAddress() == "" {
-			gs.SetBindAddress(fmt.Sprintf("localhost:%d", consts.DefaultBindPort))
-		} else {
->>>>>>> 76f4b120
 			if err := validation.IsValidBindAddress(gs.GetBindAddress()); err != nil {
 				return fmt.Errorf("invalid bind_address: %w", err)
 			}
