--- conflicted
+++ resolved
@@ -30,7 +30,6 @@
 	bus := NewWithClient[string](client)
 	topic := "concurrent-subscribers-topic"
 
-<<<<<<< HEAD
 func TestRedisBus_Close_WithActiveSubscription(t *testing.T) {
 	client := setupRedisIntegrationTest(t)
 	bus := NewWithClient[string](client)
@@ -57,10 +56,6 @@
 	client := setupRedisIntegrationTest(t)
 	bus := NewWithClient[string](client)
 	topic := "once-unsubscribe-from-handler"
-=======
-	handler1Called := make(chan bool, 1)
-	handler2Called := make(chan bool, 1)
->>>>>>> 0ea964e5
 
 	unsub1 := bus.Subscribe(context.Background(), topic, func(msg string) {
 		handler1Called <- true
