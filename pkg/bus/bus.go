/*
 * Copyright 2025 Author(s) of MCP Any
 *
 * Licensed under the Apache License, Version 2.0 (the "License");
 * you may not use this file except in compliance with the License.
 * You may obtain a copy of the License at
 *
 * http://www.apache.org/licenses/LICENSE-2.0
 *
 * Unless required by applicable law or agreed to in writing, software
 * distributed under the License is distributed on an "AS IS" BASIS,
 * WITHOUT WARRANTIES OR CONDITIONS OF ANY KIND, either express or implied.
 * See the License for the specific language governing permissions and
 * limitations under the License.
 */

package bus

import (
	"context"

	"github.com/mcpany/core/pkg/bus/memory"
	"github.com/mcpany/core/pkg/bus/nats"
	"github.com/mcpany/core/pkg/bus/redis"
	"github.com/mcpany/core/proto/bus"
	"github.com/puzpuzpuz/xsync/v4"
)

// Bus defines the interface for a generic, type-safe event bus that facilitates
// communication between different parts of the application. The type parameter T
// specifies the type of message that the bus will handle.
type Bus[T any] interface {
	// Publish sends a message to all subscribers of a given topic. The message
	// is sent to each subscriber's channel, and the handler is invoked by a
	// dedicated goroutine for that subscriber.
	//
	// ctx is the context for the publish operation.
	// topic is the topic to publish the message to.
	// msg is the message to be sent.
	Publish(ctx context.Context, topic string, msg T) error

	// Subscribe registers a handler function for a given topic. It starts a
	// dedicated goroutine for the subscription to process messages from a
	// channel.
	//
	// ctx is the context for the subscribe operation.
	// topic is the topic to subscribe to.
	// handler is the function to be called with the message.
	// It returns a function that can be called to unsubscribe the handler.
	Subscribe(ctx context.Context, topic string, handler func(T)) (unsubscribe func())

	// SubscribeOnce registers a handler function that will be invoked only once
	// for a given topic. After the handler is called, the subscription is
	// automatically removed.
	//
	// ctx is the context for the subscribe operation.
	// topic is the topic to subscribe to.
	// handler is the function to be called with the message.
	// It returns a function that can be called to unsubscribe the handler
	// before it has been invoked.
	SubscribeOnce(ctx context.Context, topic string, handler func(T)) (unsubscribe func())
}

// BusProvider is a thread-safe container for managing multiple, type-safe bus
// instances, with each bus being dedicated to a specific topic. It ensures that
// for any given topic, there is only one bus instance, creating one on demand
// if it doesn't already exist.
//
// This allows different parts of the application to get a bus for a specific
// message type and topic without needing to manage the lifecycle of the bus
// instances themselves.
type BusProvider struct {
	buses  *xsync.Map[string, any]
	config *bus.MessageBus
}

// NewBusProvider creates and returns a new BusProvider, which is used to manage
// multiple topic-based bus instances.
func NewBusProvider(messageBus *bus.MessageBus) (*BusProvider, error) {
	provider := &BusProvider{
		buses:  xsync.NewMap[string, any](),
		config: messageBus,
	}

	if provider.config == nil {
		provider.config = &bus.MessageBus{}
	}

	if provider.config.GetInMemory() == nil && provider.config.GetRedis() == nil && provider.config.GetNats() == nil {
		provider.config.SetInMemory(&bus.InMemoryBus{})
	}

<<<<<<< HEAD
=======
	if provider.config.GetInMemory() != nil {
		// In-memory bus requires no additional setup
	} else if provider.config.GetRedis() != nil {
		// Redis client is now created within the RedisBus
	} else if provider.config.GetNats() != nil {
		// NATS client is now created within the NatsBus
	} else {
		return nil, fmt.Errorf("unknown bus type")
	}

>>>>>>> 988626ea
	return provider, nil
}

// GetBus retrieves or creates a bus for a specific topic and message type. If a
// bus for the given topic already exists, it is returned; otherwise, a new one
// is created and stored for future use.
//
// The type parameter T specifies the message type for the bus, ensuring
// type safety for each topic.
//
// Parameters:
//   - p: The BusProvider instance.
//   - topic: The name of the topic for which to get the bus.
//
// Returns a Bus instance for the specified message type and topic.
func GetBus[T any](p *BusProvider, topic string) Bus[T] {
	if bus, ok := p.buses.Load(topic); ok {
		return bus.(Bus[T])
	}

	var newBus Bus[T]
	if p.config.GetInMemory() != nil {
		newBus = memory.New[T]()
	} else if p.config.GetRedis() != nil {
		newBus = redis.New[T](p.config.GetRedis())
	} else if p.config.GetNats() != nil {
		var err error
		newBus, err = nats.New[T](p.config.GetNats())
		if err != nil {
			panic(err)
		}
	}

	bus, _ := p.buses.LoadOrStore(topic, newBus)
	return bus.(Bus[T])
}<|MERGE_RESOLUTION|>--- conflicted
+++ resolved
@@ -90,8 +90,6 @@
 		provider.config.SetInMemory(&bus.InMemoryBus{})
 	}
 
-<<<<<<< HEAD
-=======
 	if provider.config.GetInMemory() != nil {
 		// In-memory bus requires no additional setup
 	} else if provider.config.GetRedis() != nil {
@@ -102,7 +100,6 @@
 		return nil, fmt.Errorf("unknown bus type")
 	}
 
->>>>>>> 988626ea
 	return provider, nil
 }
 
