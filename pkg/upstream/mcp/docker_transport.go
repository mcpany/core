--- conflicted
+++ resolved
@@ -117,7 +117,6 @@
 		cli:         cli,
 	}
 	return &dockerConn{
-<<<<<<< HEAD
 		rwc: &dockerReadWriteCloser{
 			Reader:      stdoutReader,
 			WriteCloser: hijackedResp.Conn,
@@ -126,36 +125,21 @@
 		},
 		decoder: json.NewDecoder(stdoutReader),
 		encoder: json.NewEncoder(hijackedResp.Conn),
-=======
-		rwc: rwc,
-		dec: json.NewDecoder(rwc),
-		enc: json.NewEncoder(rwc),
->>>>>>> 8a447420
 	}, nil
 }
 
 // dockerConn provides a concrete implementation of the mcp.Connection interface,
 // tailored for communication with a service running in a Docker container.
 type dockerConn struct {
-<<<<<<< HEAD
 	rwc     io.ReadWriteCloser
 	decoder *json.Decoder
 	encoder *json.Encoder
-=======
-	rwc io.ReadWriteCloser
-	dec *json.Decoder
-	enc *json.Encoder
->>>>>>> 8a447420
 }
 
 // Read decodes a single JSON-RPC message from the container's output stream.
 func (c *dockerConn) Read(_ context.Context) (jsonrpc.Message, error) {
 	var raw json.RawMessage
-<<<<<<< HEAD
 	if err := c.decoder.Decode(&raw); err != nil {
-=======
-	if err := c.dec.Decode(&raw); err != nil {
->>>>>>> 8a447420
 		return nil, err
 	}
 
@@ -181,13 +165,8 @@
 }
 
 // Write encodes and sends a JSON-RPC message to the container's input stream.
-<<<<<<< HEAD
 func (c *dockerConn) Write(ctx context.Context, msg jsonrpc.Message) error {
 	return c.encoder.Encode(msg)
-=======
-func (c *dockerConn) Write(_ context.Context, msg jsonrpc.Message) error {
-	return c.enc.Encode(msg)
->>>>>>> 8a447420
 }
 
 // Close terminates the connection by closing the underlying ReadWriteCloser.
