--- conflicted
+++ resolved
@@ -182,9 +182,6 @@
 			continue
 		}
 
-<<<<<<< HEAD
-		fullURL := baseURL.JoinPath(httpDef.GetEndpointPath()).String()
-=======
 		endpointURL, err := url.Parse(httpDef.GetEndpointPath())
 		if err != nil {
 			log.Error("Failed to parse endpoint path", "path", httpDef.GetEndpointPath(), "error", err)
@@ -192,7 +189,6 @@
 		}
 
 		fullURL := baseURL.ResolveReference(endpointURL).String()
->>>>>>> ae6b9200
 		newToolProto := pb.Tool_builder{
 			Name:                proto.String(toolNamePart),
 			ServiceId:           proto.String(serviceKey),
