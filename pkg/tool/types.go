/*
 * Copyright 2025 Author(s) of MCP Any
 *
 * Licensed under the Apache License, Version 2.0 (the "License");
 * you may not use this file except in compliance with the License.
 * You may obtain a copy of the License at
 *
 * http://www.apache.org/licenses/LICENSE-2.0
 *
 * Unless required by applicable law or agreed to in writing, software
 * distributed under the License is distributed on an "AS IS" BASIS,
 * WITHOUT WARRANTIES OR CONDITIONS OF ANY KIND, either express or implied.
 * See the License for the specific language governing permissions and
 * limitations under the License.
 */

package tool

import (
	"bytes"
	"context"
	"encoding/json"
	"fmt"
	"io"
	"log/slog"
	"net/http"
	"net/http/httputil"
	"net/url"
	"os"
	"path"
	"strings"
	"sync"
	"time"

	"github.com/mcpany/core/pkg/auth"
	"github.com/mcpany/core/pkg/client"
	"github.com/mcpany/core/pkg/command"
	"github.com/mcpany/core/pkg/consts"
	"github.com/mcpany/core/pkg/logging"
	"github.com/mcpany/core/pkg/metrics"
	"github.com/mcpany/core/pkg/pool"
	"github.com/mcpany/core/pkg/transformer"
	"github.com/mcpany/core/pkg/util"
	configv1 "github.com/mcpany/core/proto/config/v1"
	v1 "github.com/mcpany/core/proto/mcp_router/v1"
	"github.com/modelcontextprotocol/go-sdk/mcp"
	"google.golang.org/protobuf/encoding/protojson"
	"google.golang.org/protobuf/reflect/protoreflect"
	"google.golang.org/protobuf/types/descriptorpb"
	"google.golang.org/protobuf/types/dynamicpb"
)

// Tool is the fundamental interface for any executable tool in the system.
// Each implementation represents a different type of underlying service
// (e.g., gRPC, HTTP, command-line).
type Tool interface {
	// Tool returns the protobuf definition of the tool.
	Tool() *v1.Tool
	// Execute runs the tool with the provided context and request, returning
	// the result or an error.
	Execute(ctx context.Context, req *ExecutionRequest) (any, error)
	// GetCacheConfig returns the cache configuration for the tool.
	GetCacheConfig() *configv1.CacheConfig
}

// ServiceInfo holds metadata about a registered upstream service, including its
// configuration and any associated protobuf file descriptors.
type ServiceInfo struct {
	Name   string
	Config *configv1.UpstreamServiceConfig
	Fds    *descriptorpb.FileDescriptorSet
}

// ExecutionRequest represents a request to execute a specific tool, including
// its name and input arguments as a raw JSON message.
type ExecutionRequest struct {
	ToolName   string
	ToolInputs json.RawMessage
}

// ServiceRegistry defines an interface for a component that can look up tools
// and service information. It is used for dependency injection to decouple
// components from the main service registry.
type ServiceRegistry interface {
	GetTool(toolName string) (Tool, bool)
	GetServiceInfo(serviceID string) (*ServiceInfo, bool)
}

// ToolExecutionFunc represents the next middleware in the chain.
type ToolExecutionFunc func(ctx context.Context, req *ExecutionRequest) (any, error)

type contextKey string

const toolContextKey = contextKey("tool")

// NewContextWithTool creates a new context with the given tool.
func NewContextWithTool(ctx context.Context, t Tool) context.Context {
	return context.WithValue(ctx, toolContextKey, t)
}

// GetFromContext retrieves a tool from the context.
func GetFromContext(ctx context.Context) (Tool, bool) {
	t, ok := ctx.Value(toolContextKey).(Tool)
	return t, ok
}

// GRPCTool implements the Tool interface for a tool that is exposed via a gRPC
// endpoint. It handles the marshalling of JSON inputs to protobuf messages and
// invoking the gRPC method.
type GRPCTool struct {
	tool           *v1.Tool
	poolManager    *pool.Manager
	serviceID      string
	method         protoreflect.MethodDescriptor
	requestMessage protoreflect.ProtoMessage
	cache          *configv1.CacheConfig
}

// NewGRPCTool creates a new GRPCTool.
//
// tool is the protobuf definition of the tool.
// poolManager is used to get a gRPC client from the connection pool.
// serviceID identifies the specific gRPC service connection pool.
// method is the protobuf descriptor for the gRPC method to be called.
func NewGRPCTool(tool *v1.Tool, poolManager *pool.Manager, serviceID string, method protoreflect.MethodDescriptor, callDefinition *configv1.GrpcCallDefinition) *GRPCTool {
	return &GRPCTool{
		tool:           tool,
		poolManager:    poolManager,
		serviceID:      serviceID,
		method:         method,
		requestMessage: dynamicpb.NewMessage(method.Input()),
		cache:          callDefinition.GetCache(),
	}
}

// Tool returns the protobuf definition of the gRPC tool.
func (t *GRPCTool) Tool() *v1.Tool {
	return t.tool
}

// GetCacheConfig returns the cache configuration for the gRPC tool.
func (t *GRPCTool) GetCacheConfig() *configv1.CacheConfig {
	return t.cache
}

// Execute handles the execution of the gRPC tool. It retrieves a client from the
// pool, unmarshals the JSON input into a protobuf request message, invokes the
// gRPC method, and marshals the protobuf response back to JSON.
func (t *GRPCTool) Execute(ctx context.Context, req *ExecutionRequest) (any, error) {
	defer metrics.MeasureSince([]string{"grpc", "request", "latency"}, time.Now())
	grpcPool, ok := pool.Get[*client.GrpcClientWrapper](t.poolManager, t.serviceID)
	if !ok {
		metrics.IncrCounter([]string{"grpc", "request", "error"}, 1)
		return nil, fmt.Errorf("no grpc pool found for service: %s", t.serviceID)
	}

	grpcClient, err := grpcPool.Get(ctx)
	if err != nil {
		return nil, fmt.Errorf("failed to get client from pool: %w", err)
	}
	defer grpcPool.Put(grpcClient)

	if err := protojson.Unmarshal(req.ToolInputs, t.requestMessage); err != nil {
		return nil, fmt.Errorf("failed to unmarshal tool inputs to protobuf: %w", err)
	}

	responseMessage := dynamicpb.NewMessage(t.method.Output())
	fqn := t.tool.GetUnderlyingMethodFqn()
	lastDot := strings.LastIndex(fqn, ".")
	if lastDot == -1 {
		return nil, fmt.Errorf("invalid method FQN: %s", fqn)
	}
	serviceName := fqn[:lastDot]
	methodName := fqn[lastDot+1:]
	grpcMethodName := fmt.Sprintf("/%s/%s", serviceName, methodName)
	if err := grpcClient.Invoke(ctx, grpcMethodName, t.requestMessage, responseMessage); err != nil {
		metrics.IncrCounter([]string{"grpc", "request", "error"}, 1)
		return nil, fmt.Errorf("failed to invoke grpc method: %w", err)
	}
	metrics.IncrCounter([]string{"grpc", "request", "success"}, 1)

	responseJSON, err := protojson.Marshal(responseMessage)
	if err != nil {
		return nil, fmt.Errorf("failed to marshal grpc response to json: %w", err)
	}

	var result map[string]any
	if err := json.Unmarshal(responseJSON, &result); err != nil {
		return string(responseJSON), nil
	}

	return result, nil
}

// HTTPTool implements the Tool interface for a tool exposed via an HTTP endpoint.
// It constructs and sends an HTTP request based on the tool definition and
// input, handling parameter mapping, authentication, and transformations.
type HTTPTool struct {
	tool              *v1.Tool
	poolManager       *pool.Manager
	serviceID         string
	authenticator     auth.UpstreamAuthenticator
	parameters        []*configv1.HttpParameterMapping
	inputTransformer  *configv1.InputTransformer
	outputTransformer *configv1.OutputTransformer
	cache             *configv1.CacheConfig
}

// NewHTTPTool creates a new HTTPTool.
//
// tool is the protobuf definition of the tool.
// poolManager is used to get an HTTP client from the connection pool.
// serviceID identifies the specific HTTP service connection pool.
// authenticator handles adding authentication credentials to the request.
// callDefinition contains the configuration for the HTTP call, such as
// parameter mappings and transformers.
func NewHTTPTool(tool *v1.Tool, poolManager *pool.Manager, serviceID string, authenticator auth.UpstreamAuthenticator, callDefinition *configv1.HttpCallDefinition) *HTTPTool {
	return &HTTPTool{
		tool:              tool,
		poolManager:       poolManager,
		serviceID:         serviceID,
		authenticator:     authenticator,
		parameters:        callDefinition.GetParameters(),
		inputTransformer:  callDefinition.GetInputTransformer(),
		outputTransformer: callDefinition.GetOutputTransformer(),
		cache:             callDefinition.GetCache(),
	}
}

// Tool returns the protobuf definition of the HTTP tool.
func (t *HTTPTool) Tool() *v1.Tool {
	return t.tool
}

// GetCacheConfig returns the cache configuration for the HTTP tool.
func (t *HTTPTool) GetCacheConfig() *configv1.CacheConfig {
	return t.cache
}

// Execute handles the execution of the HTTP tool. It builds an HTTP request by
// mapping input parameters to the path, query, and body, applies any
// configured transformations, sends the request, and processes the response.
func (t *HTTPTool) Execute(ctx context.Context, req *ExecutionRequest) (any, error) {
	defer metrics.MeasureSince([]string{"http", "request", "latency"}, time.Now())
	httpPool, ok := pool.Get[*client.HttpClientWrapper](t.poolManager, t.serviceID)
	if !ok {
		metrics.IncrCounter([]string{"http", "request", "error"}, 1)
		return nil, fmt.Errorf("no http pool found for service: %s", t.serviceID)
	}

	httpClient, err := httpPool.Get(ctx)
	if err != nil {
		return nil, fmt.Errorf("failed to get client from pool: %w", err)
	}
	defer httpPool.Put(httpClient)

	methodAndURL := strings.Fields(t.tool.GetUnderlyingMethodFqn())
	if len(methodAndURL) != 2 {
		return "", fmt.Errorf("invalid http tool definition: expected method and URL, got %q", t.tool.GetUnderlyingMethodFqn())
	}
	method, rawURL := methodAndURL[0], methodAndURL[1]

	urlString, err := url.PathUnescape(rawURL)
	if err != nil {
		return nil, fmt.Errorf("failed to unescape url: %w", err)
	}

	var inputs map[string]any
	if len(req.ToolInputs) > 0 {
		if err := json.Unmarshal(req.ToolInputs, &inputs); err != nil {
			return nil, fmt.Errorf("failed to unmarshal tool inputs: %w", err)
		}
	}

	for _, param := range t.parameters {
		if secret := param.GetSecret(); secret != nil {
			secretValue, err := util.ResolveSecret(secret)
			if err != nil {
				return nil, fmt.Errorf("failed to resolve secret for parameter %q: %w", param.GetSchema().GetName(), err)
			}
			urlString = strings.ReplaceAll(urlString, "{{"+param.GetSchema().GetName()+"}}", secretValue)
		} else if schema := param.GetSchema(); schema != nil {
			placeholder := "{{" + schema.GetName() + "}}"
			if val, ok := inputs[schema.GetName()]; ok {
<<<<<<< HEAD
				urlString = strings.ReplaceAll(urlString, "{{"+schema.GetName()+"}}", url.PathEscape(fmt.Sprintf("%v", val)))
=======
				urlString = strings.ReplaceAll(urlString, placeholder, fmt.Sprintf("%v", val))
>>>>>>> 2865696f
				delete(inputs, schema.GetName())
			} else {
				urlString = strings.ReplaceAll(urlString, "/"+placeholder, "")
			}
		}
	}

	parsedURL, err := url.Parse(urlString)
	if err != nil {
		return nil, fmt.Errorf("failed to parse URL: %w", err)
	}
	parsedURL.Path = path.Clean(parsedURL.Path)
	urlString = parsedURL.String()

	var body io.Reader
	var contentType string
	if inputs != nil {
		if method == http.MethodPost || method == http.MethodPut {
			if t.inputTransformer != nil && t.inputTransformer.GetTemplate() != "" {
				tpl, err := transformer.NewTemplate(t.inputTransformer.GetTemplate(), "{{", "}}")
				if err != nil {
					return nil, fmt.Errorf("failed to create input template: %w", err)
				}
				renderedBody, err := tpl.Render(inputs)
				if err != nil {
					return nil, fmt.Errorf("failed to render input template: %w", err)
				}
				body = strings.NewReader(renderedBody)
			} else {
				jsonBytes, err := json.Marshal(inputs)
				if err != nil {
					return "", fmt.Errorf("failed to marshal tool inputs to json: %w", err)
				}
				body = bytes.NewReader(jsonBytes)
				contentType = "application/json"
			}
		}
	}

	httpReq, err := http.NewRequestWithContext(ctx, method, urlString, body)
	if err != nil {
		return "", fmt.Errorf("failed to create http request: %w", err)
	}

	if contentType != "" {
		httpReq.Header.Set("Content-Type", contentType)
	}
	httpReq.Header.Set("User-Agent", "mcpany-e2e-test")
	httpReq.Header.Set("Accept", "*/*")

	if t.authenticator != nil {
		if err := t.authenticator.Authenticate(httpReq); err != nil {
			return nil, fmt.Errorf("failed to authenticate request: %w", err)
		}
	}

	if method == http.MethodGet || method == http.MethodDelete {
		q := httpReq.URL.Query()
		for key, value := range inputs {
			q.Add(key, fmt.Sprintf("%v", value))
		}
		httpReq.URL.RawQuery = q.Encode()
	}

	if logging.GetLogger().Enabled(ctx, slog.LevelDebug) {
		reqDump, err := httputil.DumpRequestOut(httpReq, true)
		if err != nil {
			logging.GetLogger().Error("failed to dump http request", "error", err)
		} else {
			logging.GetLogger().Debug("sending http request", "request", string(reqDump))
		}
	}

	resp, err := httpClient.Do(httpReq)
	if err != nil {
		metrics.IncrCounter([]string{"http", "request", "error"}, 1)
		return nil, fmt.Errorf("failed to execute http request: %w", err)
	}
	defer resp.Body.Close()
	metrics.IncrCounter([]string{"http", "request", "success"}, 1)

	respBody, err := io.ReadAll(resp.Body)
	if err != nil {
		return nil, fmt.Errorf("failed to read http response body: %w", err)
	}

	if logging.GetLogger().Enabled(ctx, slog.LevelDebug) {
		// Since we have already read the body, we need to create a new reader and assign it back to the response
		// so that DumpResponse can read it.
		resp.Body = io.NopCloser(bytes.NewBuffer(respBody))
		respDump, err := httputil.DumpResponse(resp, true)
		if err != nil {
			logging.GetLogger().Error("failed to dump http response", "error", err)
		} else {
			logging.GetLogger().Debug("received http response", "response", string(respDump))
		}
	}

	if resp.StatusCode >= 400 {
		return nil, fmt.Errorf("upstream HTTP request failed with status %d: %s", resp.StatusCode, string(respBody))
	}

	if t.outputTransformer != nil {
		if t.outputTransformer.GetFormat() == configv1.OutputTransformer_RAW_BYTES {
			return map[string]any{"raw": respBody}, nil
		}

		parser := transformer.NewTextParser()
		outputFormat := configv1.OutputTransformer_OutputFormat_name[int32(t.outputTransformer.GetFormat())]
		parsedResult, err := parser.Parse(outputFormat, respBody, t.outputTransformer.GetExtractionRules())
		if err != nil {
			return nil, fmt.Errorf("failed to parse output: %w", err)
		}

		if t.outputTransformer.GetTemplate() != "" {
			tpl, err := transformer.NewTemplate(t.outputTransformer.GetTemplate(), "{{", "}}")
			if err != nil {
				return nil, fmt.Errorf("failed to create output template: %w", err)
			}
			renderedOutput, err := tpl.Render(parsedResult)
			if err != nil {
				return nil, fmt.Errorf("failed to render output template: %w", err)
			}
			return map[string]any{"result": renderedOutput}, nil
		}
		return parsedResult, nil
	}

	var result any
	if err := json.Unmarshal(respBody, &result); err != nil {
		return string(respBody), nil
	}

	return result, nil
}

// MCPTool implements the Tool interface for a tool that is exposed via another
// MCP-compliant service. It acts as a proxy, forwarding the tool call to the
// downstream MCP service.
type MCPTool struct {
	tool              *v1.Tool
	client            client.MCPClient
	inputTransformer  *configv1.InputTransformer
	outputTransformer *configv1.OutputTransformer
	cache             *configv1.CacheConfig
}

// NewMCPTool creates a new MCPTool.
//
// tool is the protobuf definition of the tool.
// client is the MCP client used to communicate with the downstream service.
// callDefinition contains configuration for input/output transformations.
func NewMCPTool(tool *v1.Tool, client client.MCPClient, callDefinition *configv1.MCPCallDefinition) *MCPTool {
	return &MCPTool{
		tool:              tool,
		client:            client,
		inputTransformer:  callDefinition.GetInputTransformer(),
		outputTransformer: callDefinition.GetOutputTransformer(),
		cache:             callDefinition.GetCache(),
	}
}

// Tool returns the protobuf definition of the MCP tool.
func (t *MCPTool) Tool() *v1.Tool {
	return t.tool
}

// GetCacheConfig returns the cache configuration for the MCP tool.
func (t *MCPTool) GetCacheConfig() *configv1.CacheConfig {
	return t.cache
}

// Execute handles the execution of the MCP tool. It forwards the tool call,
// including its name and arguments, to the downstream MCP service using the
// configured client and applies any necessary transformations to the request
// and response.
func (t *MCPTool) Execute(ctx context.Context, req *ExecutionRequest) (any, error) {
	// Use the tool name from the definition, as the request tool name might be sanitized/modified
	bareToolName := t.tool.GetName()

	var inputs map[string]any
	if err := json.Unmarshal(req.ToolInputs, &inputs); err != nil {
		return nil, fmt.Errorf("failed to unmarshal tool inputs: %w", err)
	}

	var arguments json.RawMessage
	if t.inputTransformer != nil && t.inputTransformer.GetTemplate() != "" {
		tpl, err := transformer.NewTemplate(t.inputTransformer.GetTemplate(), "{{", "}}")
		if err != nil {
			return nil, fmt.Errorf("failed to create input template: %w", err)
		}
		rendered, err := tpl.Render(inputs)
		if err != nil {
			return nil, fmt.Errorf("failed to render input template: %w", err)
		}
		arguments = []byte(rendered)
	} else {
		arguments = req.ToolInputs
	}

	callToolParams := &mcp.CallToolParams{
		Name:      bareToolName,
		Arguments: arguments,
	}

	result, err := t.client.CallTool(ctx, callToolParams)
	if err != nil {
		return nil, fmt.Errorf("failed to execute tool %q: %w", req.ToolName, err)
	}

	if len(result.Content) == 0 {
		return nil, nil // No content to parse
	}

	var responseBytes []byte
	if textContent, ok := result.Content[0].(*mcp.TextContent); ok {
		responseBytes = []byte(textContent.Text)
	} else {
		// Fallback for other content types - marshal the whole content part
		responseBytes, err = json.Marshal(result.Content)
		if err != nil {
			return nil, fmt.Errorf("failed to marshal tool output: %w", err)
		}
	}

	if t.outputTransformer != nil {
		if t.outputTransformer.GetFormat() == configv1.OutputTransformer_RAW_BYTES {
			return map[string]any{"raw": responseBytes}, nil
		}
		parser := transformer.NewTextParser()
		outputFormat := configv1.OutputTransformer_OutputFormat_name[int32(t.outputTransformer.GetFormat())]
		parsedResult, err := parser.Parse(outputFormat, responseBytes, t.outputTransformer.GetExtractionRules())
		if err != nil {
			return nil, fmt.Errorf("failed to parse output: %w", err)
		}

		if t.outputTransformer.GetTemplate() != "" {
			tpl, err := transformer.NewTemplate(t.outputTransformer.GetTemplate(), "{{", "}}")
			if err != nil {
				return nil, fmt.Errorf("failed to create output template: %w", err)
			}
			renderedOutput, err := tpl.Render(parsedResult)
			if err != nil {
				return nil, fmt.Errorf("failed to render output template: %w", err)
			}
			return map[string]any{"result": renderedOutput}, nil
		}
		return parsedResult, nil
	}

	var resultMap map[string]any
	if err := json.Unmarshal(responseBytes, &resultMap); err != nil {
		// If unmarshalling to a map fails, return the raw string content
		return string(responseBytes), nil
	}

	return resultMap, nil
}

// OpenAPITool implements the Tool interface for a tool defined in an OpenAPI
// specification. It constructs and sends an HTTP request based on the OpenAPI
// operation definition.
type OpenAPITool struct {
	tool              *v1.Tool
	client            client.HttpClient
	parameterDefs     map[string]string
	method            string
	url               string
	authenticator     auth.UpstreamAuthenticator
	inputTransformer  *configv1.InputTransformer
	outputTransformer *configv1.OutputTransformer
	cache             *configv1.CacheConfig
}

// NewOpenAPITool creates a new OpenAPITool.
//
// tool is the protobuf definition of the tool.
// client is the HTTP client used to make the request.
// parameterDefs maps parameter names to their location (e.g., "path", "query").
// method is the HTTP method for the operation.
// url is the URL template for the endpoint.
// authenticator handles adding authentication credentials to the request.
// callDefinition contains configuration for input/output transformations.
func NewOpenAPITool(tool *v1.Tool, client client.HttpClient, parameterDefs map[string]string, method, url string, authenticator auth.UpstreamAuthenticator, callDefinition *configv1.OpenAPICallDefinition) *OpenAPITool {
	return &OpenAPITool{
		tool:              tool,
		client:            client,
		parameterDefs:     parameterDefs,
		method:            method,
		url:               url,
		authenticator:     authenticator,
		inputTransformer:  callDefinition.GetInputTransformer(),
		outputTransformer: callDefinition.GetOutputTransformer(),
		cache:             callDefinition.GetCache(),
	}
}

// Tool returns the protobuf definition of the OpenAPI tool.
func (t *OpenAPITool) Tool() *v1.Tool {
	return t.tool
}

// GetCacheConfig returns the cache configuration for the OpenAPI tool.
func (t *OpenAPITool) GetCacheConfig() *configv1.CacheConfig {
	return t.cache
}

// Execute handles the execution of the OpenAPI tool. It constructs an HTTP
// request based on the operation's method, URL, and parameter definitions,
// sends the request, and processes the response, applying transformations as
// needed.
func (t *OpenAPITool) Execute(ctx context.Context, req *ExecutionRequest) (any, error) {
	var inputs map[string]any
	if err := json.Unmarshal(req.ToolInputs, &inputs); err != nil {
		return nil, fmt.Errorf("failed to unmarshal tool inputs: %w", err)
	}

	url := t.url
	for paramName, paramValue := range inputs {
		if t.parameterDefs[paramName] == "path" {
			url = strings.ReplaceAll(url, "{{"+paramName+"}}", fmt.Sprintf("%v", paramValue))
			delete(inputs, paramName)
		}
	}

	var body io.Reader
	var contentType string
	if t.method == http.MethodPost || t.method == http.MethodPut {
		if t.inputTransformer != nil && t.inputTransformer.GetTemplate() != "" {
			tpl, err := transformer.NewTemplate(t.inputTransformer.GetTemplate(), "{{", "}}")
			if err != nil {
				return nil, fmt.Errorf("failed to create input template: %w", err)
			}
			renderedBody, err := tpl.Render(inputs)
			if err != nil {
				return nil, fmt.Errorf("failed to render input template: %w", err)
			}
			body = strings.NewReader(renderedBody)
		} else {
			jsonBytes, err := json.Marshal(inputs)
			if err != nil {
				return "", fmt.Errorf("failed to marshal tool inputs to json: %w", err)
			}
			body = bytes.NewReader(jsonBytes)
			contentType = "application/json"
		}
	}

	httpReq, err := http.NewRequestWithContext(ctx, t.method, url, body)
	if err != nil {
		return nil, fmt.Errorf("failed to create http request: %w", err)
	}

	if contentType != "" {
		httpReq.Header.Set("Content-Type", contentType)
	}

	if t.authenticator != nil {
		if err := t.authenticator.Authenticate(httpReq); err != nil {
			return nil, fmt.Errorf("failed to authenticate OpenAPI request: %w", err)
		}
	}

	if t.method == http.MethodGet {
		q := httpReq.URL.Query()
		for paramName, paramValue := range inputs {
			if t.parameterDefs[paramName] == "query" {
				q.Add(paramName, fmt.Sprintf("%v", paramValue))
			}
		}
		httpReq.URL.RawQuery = q.Encode()
	}

	resp, err := t.client.Do(httpReq)
	if err != nil {
		return nil, fmt.Errorf("failed to execute http request: %w", err)
	}
	defer resp.Body.Close()

	respBody, err := io.ReadAll(resp.Body)
	if err != nil {
		return nil, fmt.Errorf("failed to read http response body: %w", err)
	}

	if resp.StatusCode >= 400 {
		return nil, fmt.Errorf("upstream OpenAPI request failed with status %d: %s", resp.StatusCode, string(respBody))
	}

	if t.outputTransformer != nil {
		if t.outputTransformer.GetFormat() == configv1.OutputTransformer_RAW_BYTES {
			return map[string]any{"raw": respBody}, nil
		}
		parser := transformer.NewTextParser()
		outputFormat := configv1.OutputTransformer_OutputFormat_name[int32(t.outputTransformer.GetFormat())]
		parsedResult, err := parser.Parse(outputFormat, respBody, t.outputTransformer.GetExtractionRules())
		if err != nil {
			return nil, fmt.Errorf("failed to parse output: %w", err)
		}

		if t.outputTransformer.GetTemplate() != "" {
			tpl, err := transformer.NewTemplate(t.outputTransformer.GetTemplate(), "{{", "}}")
			if err != nil {
				return nil, fmt.Errorf("failed to create output template: %w", err)
			}
			renderedOutput, err := tpl.Render(parsedResult)
			if err != nil {
				return nil, fmt.Errorf("failed to render output template: %w", err)
			}
			return map[string]any{"result": renderedOutput}, nil
		}
		return parsedResult, nil
	}

	var result map[string]any
	if err := json.Unmarshal(respBody, &result); err != nil {
		return string(respBody), nil
	}

	return result, nil
}

// CommandTool implements the Tool interface for a tool that is executed as a
// local command-line process. It maps tool inputs to command-line arguments and
// environment variables.
type CommandTool struct {
	tool           *v1.Tool
	command        string
	service        *configv1.CommandLineUpstreamService
	callDefinition *configv1.CommandLineCallDefinition
}

// NewCommandTool creates a new CommandTool.
//
// tool is the protobuf definition of the tool.
// command is the command to be executed.
func NewCommandTool(tool *v1.Tool, service *configv1.CommandLineUpstreamService, callDefinition *configv1.CommandLineCallDefinition) *CommandTool {
	return &CommandTool{
		tool:           tool,
		command:        service.GetCommand(),
		service:        service,
		callDefinition: callDefinition,
	}
}

// Tool returns the protobuf definition of the command-line tool.
func (t *CommandTool) Tool() *v1.Tool {
	return t.tool
}

// GetCacheConfig returns the cache configuration for the command-line tool.
func (t *CommandTool) GetCacheConfig() *configv1.CacheConfig {
	return t.callDefinition.GetCache()
}

// Execute handles the execution of the command-line tool. It constructs a command
// with arguments and environment variables derived from the tool inputs, runs
// the command, and returns its output.
func (t *CommandTool) Execute(ctx context.Context, req *ExecutionRequest) (any, error) {
	var inputs map[string]any
	if err := json.Unmarshal(req.ToolInputs, &inputs); err != nil {
		return nil, fmt.Errorf("failed to unmarshal tool inputs: %w", err)
	}

	args := []string{}
	if t.callDefinition.GetArgs() != nil {
		args = append(args, t.callDefinition.GetArgs()...)
	}
	if inputs != nil {
		if argsVal, ok := inputs["args"]; ok {
			if argsList, ok := argsVal.([]any); ok {
				for _, arg := range argsList {
					if argStr, ok := arg.(string); ok {
						args = append(args, argStr)
					} else {
						return nil, fmt.Errorf("non-string value in 'args' array")
					}
				}
			} else {
				return nil, fmt.Errorf("'args' parameter must be an array of strings")
			}
			delete(inputs, "args")
		}
	}

	timeout := t.service.GetTimeout()
	if timeout != nil {
		var cancel context.CancelFunc
		ctx, cancel = context.WithTimeout(ctx, timeout.AsDuration())
		defer cancel()
	}

	executor := command.NewExecutor(t.service.GetContainerEnvironment())

	env := os.Environ()
	for key, value := range inputs {
		env = append(env, fmt.Sprintf("%s=%v", key, value))
	}

	for _, param := range t.callDefinition.GetParameters() {
		if secret := param.GetSecret(); secret != nil {
			secretValue, err := util.ResolveSecret(secret)
			if err != nil {
				return nil, fmt.Errorf("failed to resolve secret for parameter %q: %w", param.GetSchema().GetName(), err)
			}
			env = append(env, fmt.Sprintf("%s=%s", param.GetSchema().GetName(), secretValue))
		}
	}

	startTime := time.Now()
	stdout, stderr, exitCodeChan, err := executor.Execute(ctx, t.command, args, t.service.GetWorkingDirectory(), env)
	if err != nil {
		return nil, fmt.Errorf("failed to execute command: %w", err)
	}

	var stdoutBuf, stderrBuf, combinedBuf bytes.Buffer
	var wg sync.WaitGroup
	wg.Add(2)

	go func() {
		defer wg.Done()
		if closer, ok := stdout.(io.ReadCloser); ok {
			defer closer.Close()
		}
		io.Copy(io.MultiWriter(&stdoutBuf, &combinedBuf), stdout)
	}()
	go func() {
		defer wg.Done()
		if closer, ok := stderr.(io.ReadCloser); ok {
			defer closer.Close()
		}
		io.Copy(io.MultiWriter(&stderrBuf, &combinedBuf), stderr)
	}()

	wg.Wait()
	exitCode := <-exitCodeChan
	endTime := time.Now()

	status := consts.CommandStatusSuccess
	if ctx.Err() == context.DeadlineExceeded {
		status = consts.CommandStatusTimeout
		exitCode = -1 // Override exit code on timeout
	} else if exitCode != 0 {
		status = consts.CommandStatusError
	}

	result := map[string]interface{}{
		"command":         t.command,
		"args":            args,
		"stdout":          stdoutBuf.String(),
		"stderr":          stderrBuf.String(),
		"combined_output": combinedBuf.String(),
		"start_time":      startTime,
		"end_time":        endTime,
		"return_code":     exitCode,
		"status":          status,
	}

	if err != nil {
		return result, err
	}

	return result, nil
}<|MERGE_RESOLUTION|>--- conflicted
+++ resolved
@@ -282,11 +282,7 @@
 		} else if schema := param.GetSchema(); schema != nil {
 			placeholder := "{{" + schema.GetName() + "}}"
 			if val, ok := inputs[schema.GetName()]; ok {
-<<<<<<< HEAD
-				urlString = strings.ReplaceAll(urlString, "{{"+schema.GetName()+"}}", url.PathEscape(fmt.Sprintf("%v", val)))
-=======
-				urlString = strings.ReplaceAll(urlString, placeholder, fmt.Sprintf("%v", val))
->>>>>>> 2865696f
+				urlString = strings.ReplaceAll(urlString, placeholder, url.PathEscape(fmt.Sprintf("%v", val)))
 				delete(inputs, schema.GetName())
 			} else {
 				urlString = strings.ReplaceAll(urlString, "/"+placeholder, "")
