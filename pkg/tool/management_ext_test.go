/*
 * Copyright 2025 Author(s) of MCP Any
 *
 * Licensed under the Apache License, Version 2.0 (the "License");
 * you may not use this file except in compliance with the License.
 * You may obtain a copy of the License at
 *
 * http://www.apache.org/licenses/LICENSE-2.0
 *
 * Unless required by applicable law or agreed to in writing, software
 * distributed under the License is distributed on an "AS IS" BASIS,
 * WITHOUT WARRANTIES OR CONDITIONS OF ANY KIND, either express or implied.
 * See the License for the specific language governing permissions and
 * limitations under the License.
 */

package tool

import (
	"testing"

<<<<<<< HEAD
	"github.com/mcpany/core/pkg/util"
	configv1 "github.com/mcpany/core/proto/config/v1"
	v1 "github.com/mcpany/core/proto/mcp_router/v1"
	"github.com/modelcontextprotocol/go-sdk/mcp"
	"github.com/stretchr/testify/assert"
	"github.com/stretchr/testify/mock"
)

// MockMCPClient is a mock for the MCPClient interface
type MockMCPClient struct {
	mock.Mock
}

func (m *MockMCPClient) CallTool(ctx context.Context, params *mcp.CallToolParams) (*mcp.CallToolResult, error) {
	args := m.Called(ctx, params)
	if args.Get(0) == nil {
		return nil, args.Error(1)
	}
	return args.Get(0).(*mcp.CallToolResult), args.Error(1)
}

func TestToolManager_AddTool_WithCacheConfig(t *testing.T) {
	tm := NewToolManager(nil)
	mockTool := new(MockTool)
	toolProto := &v1.Tool{}
	toolProto.SetServiceId("test-service")
	toolProto.SetName("test-tool-cache")
	mockTool.On("Tool").Return(toolProto)
	mockTool.On("GetCacheConfig").Return(&configv1.CacheConfig{})

	err := tm.AddTool(mockTool)
	assert.NoError(t, err)

	sanitizedToolName, _ := util.SanitizeToolName("test-tool-cache")
	toolID := "test-service" + "." + sanitizedToolName
	retrievedTool, ok := tm.GetTool(toolID)
	assert.True(t, ok)
	assert.Equal(t, mockTool, retrievedTool)
}

func TestToolManager_AddTool_Duplicate(t *testing.T) {
	tm := NewToolManager(nil)
	mockTool := new(MockTool)
	toolProto := &v1.Tool{}
	toolProto.SetServiceId("test-service")
	toolProto.SetName("duplicate-tool")
	mockTool.On("Tool").Return(toolProto)
	mockTool.On("GetCacheConfig").Return(nil)

	err1 := tm.AddTool(mockTool)
	assert.NoError(t, err1)

	err2 := tm.AddTool(mockTool)
	assert.NoError(t, err2, "Adding a duplicate tool should not return an error, it should overwrite")
}

func TestToolManager_AddTool_Sanitization(t *testing.T) {
	tm := NewToolManager(nil)
	mockTool := new(MockTool)
	toolProto := &v1.Tool{}
	toolProto.SetServiceId("test-service")
	toolProto.SetName("tool with spaces")
	mockTool.On("Tool").Return(toolProto)
	mockTool.On("GetCacheConfig").Return(nil)

	err := tm.AddTool(mockTool)
	assert.NoError(t, err)

	sanitizedToolName, _ := util.SanitizeToolName("tool with spaces")
	toolID := "test-service" + "." + sanitizedToolName
	_, ok := tm.GetTool(toolID)
	assert.True(t, ok, "Tool should be found with sanitized name")
=======
	v1 "github.com/mcpany/core/proto/mcp_router/v1"
	"github.com/modelcontextprotocol/go-sdk/mcp"
	"github.com/stretchr/testify/assert"
)

func TestToolManager_AddTool_EmptyServiceID(t *testing.T) {
	tm := NewToolManager(nil)
	mockTool := new(MockTool)
	toolProto := &v1.Tool{}
	toolProto.SetServiceId("")
	toolProto.SetName("test-tool")
	mockTool.On("Tool").Return(toolProto)

	err := tm.AddTool(mockTool)
	assert.Error(t, err, "Should return an error for a tool with an empty service ID")
	assert.Equal(t, "tool service ID cannot be empty", err.Error())
>>>>>>> 05bf079f
}

func TestToolManager_AddTool_EmptyID(t *testing.T) {
	tm := NewToolManager(nil)
<<<<<<< HEAD
	mockTool := new(MockTool)
	toolProto := &v1.Tool{}
	toolProto.SetServiceId("")
	toolProto.SetName("")
	mockTool.On("Tool").Return(toolProto)

	err := tm.AddTool(mockTool)
	assert.Error(t, err, "Should return an error for tool with empty ID")
}

func TestGetFullyQualifiedToolName(t *testing.T) {
	serviceID := "test-service"
	toolName := "test-tool"
	expected := "test-service.test-tool"
	actual := GetFullyQualifiedToolName(serviceID, toolName)
	assert.Equal(t, expected, actual)
}

func TestToolManager_ToolMethods(t *testing.T) {
	tm := NewToolManager(nil)

	// Test HTTPTool
	httpToolProto := &v1.Tool{}
	httpToolProto.SetServiceId("http-service")
	httpToolProto.SetName("http-tool")
	httpTool := NewHTTPTool(httpToolProto, nil, "http-service", nil, &configv1.HttpCallDefinition{})
	err := tm.AddTool(httpTool)
	assert.NoError(t, err)
	assert.NotNil(t, httpTool.Tool())
	assert.Nil(t, httpTool.GetCacheConfig())

	// Test CommandTool
	commandToolProto := &v1.Tool{}
	commandToolProto.SetServiceId("command-service")
	commandToolProto.SetName("command-tool")
	commandTool := NewCommandTool(commandToolProto, &configv1.CommandLineUpstreamService{}, &configv1.CommandLineCallDefinition{})
	err = tm.AddTool(commandTool)
	assert.NoError(t, err)
	assert.NotNil(t, commandTool.Tool())
	assert.Nil(t, commandTool.GetCacheConfig())

	// Test MCPTool
	mcpToolProto := &v1.Tool{}
	mcpToolProto.SetServiceId("mcp-service")
	mcpToolProto.SetName("mcp-tool")
	mockMCPClient := new(MockMCPClient)
	mcpTool := NewMCPTool(mcpToolProto, mockMCPClient, &configv1.MCPCallDefinition{})
	err = tm.AddTool(mcpTool)
	assert.NoError(t, err)
	assert.NotNil(t, mcpTool.Tool())
	assert.Nil(t, mcpTool.GetCacheConfig())
}

// MiddlewareFunc is a function that implements the ToolExecutionMiddleware interface.
type MiddlewareFunc func(ctx context.Context, req *ExecutionRequest, next ToolExecutionFunc) (any, error)

func (f MiddlewareFunc) Execute(ctx context.Context, req *ExecutionRequest, next ToolExecutionFunc) (any, error) {
	return f(ctx, req, next)
}

func TestToolManager_ExecuteTool_WithMiddleware(t *testing.T) {
	tm := NewToolManager(nil)
	mockTool := new(MockTool)
	toolProto := &v1.Tool{}
	toolProto.SetServiceId("exec-service")
	toolProto.SetName("exec-tool")
	sanitizedToolName, _ := util.SanitizeToolName("exec-tool")
	toolID := "exec-service" + "." + sanitizedToolName
	expectedResult := "success"
	execReq := &ExecutionRequest{ToolName: toolID, ToolInputs: []byte(`{"arg":"value"}`)}

	mockTool.On("Tool").Return(toolProto)
	mockTool.On("Execute", mock.Anything, execReq).Return(expectedResult, nil)

	_ = tm.AddTool(mockTool)

	// Middleware that adds a value to the context
	middleware := MiddlewareFunc(func(ctx context.Context, req *ExecutionRequest, next ToolExecutionFunc) (any, error) {
		ctx = context.WithValue(ctx, "middleware-key", "middleware-value")
		return next(ctx, req)
	})
	tm.AddMiddleware(middleware)

	result, err := tm.ExecuteTool(context.Background(), execReq)
	assert.NoError(t, err)
	assert.Equal(t, expectedResult, result)
	mockTool.AssertExpectations(t)
=======
	mockProvider := new(MockMCPServerProvider)
	mockProvider.On("Server").Return((*mcp.Server)(nil))
	tm.SetMCPServer(mockProvider)
	assert.Equal(t, mockProvider, tm.mcpServer, "MCPServerProvider should be set")
>>>>>>> 05bf079f
}<|MERGE_RESOLUTION|>--- conflicted
+++ resolved
@@ -19,7 +19,6 @@
 import (
 	"testing"
 
-<<<<<<< HEAD
 	"github.com/mcpany/core/pkg/util"
 	configv1 "github.com/mcpany/core/proto/config/v1"
 	v1 "github.com/mcpany/core/proto/mcp_router/v1"
@@ -92,29 +91,10 @@
 	toolID := "test-service" + "." + sanitizedToolName
 	_, ok := tm.GetTool(toolID)
 	assert.True(t, ok, "Tool should be found with sanitized name")
-=======
-	v1 "github.com/mcpany/core/proto/mcp_router/v1"
-	"github.com/modelcontextprotocol/go-sdk/mcp"
-	"github.com/stretchr/testify/assert"
-)
-
-func TestToolManager_AddTool_EmptyServiceID(t *testing.T) {
-	tm := NewToolManager(nil)
-	mockTool := new(MockTool)
-	toolProto := &v1.Tool{}
-	toolProto.SetServiceId("")
-	toolProto.SetName("test-tool")
-	mockTool.On("Tool").Return(toolProto)
-
-	err := tm.AddTool(mockTool)
-	assert.Error(t, err, "Should return an error for a tool with an empty service ID")
-	assert.Equal(t, "tool service ID cannot be empty", err.Error())
->>>>>>> 05bf079f
 }
 
 func TestToolManager_AddTool_EmptyID(t *testing.T) {
 	tm := NewToolManager(nil)
-<<<<<<< HEAD
 	mockTool := new(MockTool)
 	toolProto := &v1.Tool{}
 	toolProto.SetServiceId("")
@@ -202,10 +182,4 @@
 	assert.NoError(t, err)
 	assert.Equal(t, expectedResult, result)
 	mockTool.AssertExpectations(t)
-=======
-	mockProvider := new(MockMCPServerProvider)
-	mockProvider.On("Server").Return((*mcp.Server)(nil))
-	tm.SetMCPServer(mockProvider)
-	assert.Equal(t, mockProvider, tm.mcpServer, "MCPServerProvider should be set")
->>>>>>> 05bf079f
 }