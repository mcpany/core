--- conflicted
+++ resolved
@@ -2,11 +2,6 @@
  * Copyright 2025 Author(s) of MCP Any
  * SPDX-License-Identifier: Apache-2.0
  */
-<<<<<<< HEAD
-
-=======
->>>>>>> 93001fd7
-
 
 import { Sidebar } from "@/components/sidebar"
 import { Badge } from "@/components/ui/badge"
