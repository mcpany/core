--- conflicted
+++ resolved
@@ -2,10 +2,6 @@
  * Copyright 2025 Author(s) of MCP Any
  * SPDX-License-Identifier: Apache-2.0
  */
-<<<<<<< HEAD
-
-=======
->>>>>>> 04577436
 
 
 import { Sidebar } from "@/components/sidebar"
