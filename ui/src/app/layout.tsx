/**
 * Copyright 2025 Author(s) of MCP Any
 * SPDX-License-Identifier: Apache-2.0
 */

import type {Metadata} from 'next';
import './globals.css';
import { Toaster } from "@/components/ui/toaster";
import { TooltipProvider } from "@/components/ui/tooltip";

export const metadata: Metadata = {
  title: 'MCPAny Manager',
  description: 'A server management UI for the MCP Any server.',
};

/**
 * Root layout component for the application.
 *
 * @param props - The component props.
 * @param props.children - The child components to render.
 * @returns The root HTML structure.
 */
export default function RootLayout({
  children,
}: Readonly<{
  children: React.ReactNode;
}>) {
  return (
    <html lang="en" className="dark">
      <head>
        <link rel="preconnect" href="https://fonts.googleapis.com" />
        <link rel="preconnect" href="https://fonts.gstatic.com" crossOrigin="anonymous" />
        <link href="https://fonts.googleapis.com/css2?family=Inter&display=swap" rel="stylesheet" />
      </head>
      <body className="font-body antialiased">
        <TooltipProvider>
<<<<<<< HEAD
          <SidebarProvider>
            <AppSidebar />
            <SidebarInset>
              <header className="flex h-16 shrink-0 items-center gap-2 transition-[width,height] ease-linear group-has-[[data-collapsible=icon]]/sidebar-wrapper:h-12 border-b px-4">
                <div className="flex items-center gap-2">
                  <SidebarTrigger className="-ml-1" />
                </div>
              </header>
              <div className="flex flex-1 flex-col gap-4 p-4 pt-0">
                  {children}
              </div>
            </SidebarInset>
          </SidebarProvider>
=======
          {children}
>>>>>>> 038def59
          <Toaster />
        </TooltipProvider>
      </body>
    </html>
  );
}<|MERGE_RESOLUTION|>--- conflicted
+++ resolved
@@ -34,7 +34,6 @@
       </head>
       <body className="font-body antialiased">
         <TooltipProvider>
-<<<<<<< HEAD
           <SidebarProvider>
             <AppSidebar />
             <SidebarInset>
@@ -48,9 +47,6 @@
               </div>
             </SidebarInset>
           </SidebarProvider>
-=======
-          {children}
->>>>>>> 038def59
           <Toaster />
         </TooltipProvider>
       </body>
