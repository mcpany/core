import type {Metadata} from 'next';
import './globals.css';
import { Toaster } from "@/components/ui/toaster";
import { TooltipProvider } from "@/components/ui/tooltip";
import { SidebarProvider, SidebarInset, SidebarTrigger } from "@/components/ui/sidebar";
import { AppSidebar } from "@/components/app-sidebar";

export const metadata: Metadata = {
  title: 'MCPAny Manager',
  description: 'A server management UI for the MCP Any server.',
};

export default function RootLayout({
  children,
}: Readonly<{
  children: React.ReactNode;
}>) {
  return (
    <html lang="en" className="dark">
      <head>
        <link rel="preconnect" href="https://fonts.googleapis.com" />
        <link rel="preconnect" href="https://fonts.gstatic.com" crossOrigin="anonymous" />
        <link href="https://fonts.googleapis.com/css2?family=Inter&display=swap" rel="stylesheet" />
      </head>
      <body className="font-body antialiased">
        <TooltipProvider>
          <SidebarProvider>
            <AppSidebar />
            <SidebarInset>
              <header className="flex h-16 shrink-0 items-center gap-2 transition-[width,height] ease-linear group-has-[[data-collapsible=icon]]/sidebar-wrapper:h-12 border-b px-4">
                <div className="flex items-center gap-2">
                  <SidebarTrigger className="-ml-1" />
                </div>
              </header>
              <div className="flex flex-1 flex-col gap-4 p-4 pt-0">
                  {children}
              </div>
            </SidebarInset>
<<<<<<< HEAD
          </SidebarProvider>
          <Toaster />
=======
            <Toaster />
          </SidebarProvider>
>>>>>>> b76d5eac
        </TooltipProvider>
      </body>
    </html>
  );
}<|MERGE_RESOLUTION|>--- conflicted
+++ resolved
@@ -36,13 +36,8 @@
                   {children}
               </div>
             </SidebarInset>
-<<<<<<< HEAD
           </SidebarProvider>
           <Toaster />
-=======
-            <Toaster />
-          </SidebarProvider>
->>>>>>> b76d5eac
         </TooltipProvider>
       </body>
     </html>
