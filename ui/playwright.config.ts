/**
 * Copyright 2025 Author(s) of MCP Any
 * SPDX-License-Identifier: Apache-2.0
 */

import { defineConfig, devices } from '@playwright/test';

export default defineConfig({
  testDir: './tests',
<<<<<<< HEAD
  testMatch: ['**/playground.spec.ts', '**/e2e_full_coverage.spec.ts', '**/audit-screenshots.spec.ts'],
=======
  testMatch: ['**/*.spec.ts'], // Changed to match all specs
>>>>>>> dfb8a70c
  fullyParallel: true,
  forbidOnly: !!process.env.CI,
  retries: process.env.CI ? 2 : 0,
  workers: process.env.CI ? 1 : undefined,
  reporter: 'html',
  timeout: 60000,
  expect: {
    timeout: 15000,
  },
  use: {
    baseURL: process.env.PLAYWRIGHT_BASE_URL || 'http://localhost:9002',
    trace: 'on-first-retry',
    colorScheme: 'dark',
    actionTimeout: 15000,
  },
  projects: [
    {
      name: 'chromium',
      use: {
        ...devices['Desktop Chrome'],
        launchOptions: {
          args: ['--disable-dev-shm-usage', '--no-sandbox', '--disable-setuid-sandbox', '--disable-gpu'],
        },
      },
    },
  ],
  webServer: {
    command: 'NEXT_PUBLIC_API_URL=/api npm run dev',
    url: 'http://localhost:9002',
    reuseExistingServer: true,
  },
});<|MERGE_RESOLUTION|>--- conflicted
+++ resolved
@@ -7,11 +7,7 @@
 
 export default defineConfig({
   testDir: './tests',
-<<<<<<< HEAD
-  testMatch: ['**/playground.spec.ts', '**/e2e_full_coverage.spec.ts', '**/audit-screenshots.spec.ts'],
-=======
   testMatch: ['**/*.spec.ts'], // Changed to match all specs
->>>>>>> dfb8a70c
   fullyParallel: true,
   forbidOnly: !!process.env.CI,
   retries: process.env.CI ? 2 : 0,
