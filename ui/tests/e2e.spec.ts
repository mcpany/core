/**
 * Copyright 2025 Author(s) of MCP Any
 * SPDX-License-Identifier: Apache-2.0
 */
<<<<<<< HEAD

=======
>>>>>>> a948adc1


import { test, expect } from '@playwright/test';

test.describe('MCP Any UI E2E Tests', () => {
  test('Dashboard loads and displays metrics', async ({ page }) => {
    await page.goto('/');
    await expect(page).toHaveTitle(/MCPAny Manager/);
    await expect(page.getByText('Total Requests')).toBeVisible();
    await expect(page.getByText('Active Services')).toBeVisible();
    await expect(page.getByText('Overview')).toBeVisible();
  });

  test('Services page loads and displays service list', async ({ page }) => {
    await page.goto('/services');
    await expect(page.getByRole('heading', { name: 'Services' })).toBeVisible();
    // Check for mock data
    await expect(page.getByText('Payment Gateway')).toBeVisible();
    await expect(page.getByText('User Service')).toBeVisible();
  });

  test('Tools page loads', async ({ page }) => {
    await page.goto('/tools');
    await expect(page.getByRole('heading', { name: 'Tools' })).toBeVisible();
    await expect(page.getByText('get_weather')).toBeVisible();
  });

   test('Middleware page has pipeline', async ({ page }) => {
    await page.goto('/middleware');
    await expect(page.getByRole('heading', { name: 'Middleware Pipeline' })).toBeVisible();
    await expect(page.getByText('Authentication Guard')).toBeVisible();
  });
});<|MERGE_RESOLUTION|>--- conflicted
+++ resolved
@@ -2,10 +2,6 @@
  * Copyright 2025 Author(s) of MCP Any
  * SPDX-License-Identifier: Apache-2.0
  */
-<<<<<<< HEAD
-
-=======
->>>>>>> a948adc1
 
 
 import { test, expect } from '@playwright/test';
