# Product Evolution Plan

## 1. Updated Roadmap

The roadmap has been reconciled with the current codebase.

### Implemented Features (Verified)

- [x] [**Service Types**](./docs/features/service-types.md) (gRPC, HTTP, OpenAPI, GraphQL, Stdio, Proxy, WebSocket, WebRTC)
- [x] [**Upstream Authentication**](./docs/features/authentication/README.md) (API Key, Bearer Token, OAuth 2.0)
- [x] [**Dynamic Registration**](./docs/features/registration.md) (via gRPC Admin API)
- [x] [**Static Registration**](./docs/features/registration.md) (via YAML/JSON)
- [x] [**Caching**](./docs/features/caching/README.md)
- [x] [**Rate Limiting**](./docs/features/rate-limiting/README.md) (Memory, Redis)
- [x] [**Resilience**](./docs/features/resilience/README.md) (Circuit Breakers, Retries)
- [x] **Deployment** (Helm, Docker)
- [x] [**Health Checks**](./docs/features/health-checks.md)
- [x] [**Schema Validation**](./docs/features/schema-validation.md)
- [x] [**Service Profiles**](./docs/features/profiles_and_policies/README.md)
- [x] **Hot Configuration Reloading**
- [x] [**Secrets Management**](./docs/features/security.md)
- [x] [**Distributed Tracing**](./docs/features/tracing/README.md)
- [x] [**NATS Support**](./docs/features/nats.md)
- [x] [**Kafka Support**](./docs/features/kafka.md)
- [x] [**Automated Documentation Generation**](./docs/features/documentation_generation.md)
- [x] [**IP Allowlisting**](./docs/features/security.md)
- [x] [**Webhooks**](./docs/features/webhooks/README.md)
- [x] [**Audit Logging**](./docs/features/audit_logging.md)
- [x] [**Security Policies**](./docs/features/profiles_and_policies/README.md)
- [x] [**Advanced Authentication**](./docs/features/authentication/README.md)

### High Priority (Next 1-3 Months)

- [ ] **Dynamic UI**: Web-based management console.
- [ ] **RBAC**: Role-Based Access Control.

### Long-Term Goals

- [ ] **WASM Plugin Support**
- [ ] **More Service Types**
- [ ] **MCP Any Config Registry**
- [ ] **Client SDKs**

---

## 2. Top 10 Recommended Features

<<<<<<< HEAD
- **Service Types**: gRPC, HTTP, OpenAPI, GraphQL, Stdio, MCP-to-MCP Proxy, WebSocket, WebRTC.
- **Upstream Authentication**: API Key, Bearer Token, OAuth 2.0.
- **Registration**: Dynamic (gRPC) and Static (YAML/JSON).
- **Policies**: Caching, Rate Limiting (Memory & Redis), Resilience (Circuit Breakers & Retries).
- **Deployment**: Helm Chart, Docker.
- **Observability**: Distributed Tracing (OpenTelemetry), Metrics, Structured Logging, Audit Logging.
- **Security**: Secrets Management, IP Allowlisting, Webhooks, Fine-grained Policies.
- **Message Bus**: NATS, Kafka support.
- **Advanced Authentication**: Priority-based (Profile > User > Global).
=======
Based on the current architecture and industry standards, the following features are recommended for immediate implementation.
>>>>>>> 53930e34

### 1. Open Policy Agent (OPA) Integration
- **Why it matters (Security)**: Enables complex, fine-grained authorization policies that go beyond simple RBAC (e.g., "Allow access only if user is in group X and time is between 9-5"). Decouples policy logic from code.
- **Implementation Difficulty**: Medium

<<<<<<< HEAD
- **Dynamic UI**: Build a web-based UI for managing upstream services dynamically.
- **RBAC**: Role-Based Access Control for managing user permissions.
=======
### 2. Traffic Splitting / Canary Releases
- **Why it matters (Scalability/UX)**: Allows gradual rollout of new upstream service versions (e.g., 10% of traffic to v2). Essential for safe deployments in production environments.
- **Implementation Difficulty**: High
>>>>>>> 53930e34

### 3. Admin UI (Dynamic UI)
- **Why it matters (UX)**: A visual interface to view registered services, inspect health, and manage configurations is critical for operator adoption. Currently, everything is API/CLI/Config based.
- **Implementation Difficulty**: High

### 4. Mocking Service
- **Why it matters (UX/Dev)**: Allows developers to define static responses for tools. This is invaluable for testing AI agents without hitting real production APIs or incurring costs.
- **Implementation Difficulty**: Low/Medium

### 5. Data Loss Prevention (DLP)
- **Why it matters (Security)**: Automatically scan request and response payloads for sensitive data (PII, credit cards, API keys) and redact or block them before they reach the LLM or the upstream service.
- **Implementation Difficulty**: High

### 6. gRPC Transcoding
- **Why it matters (UX)**: Allow calling gRPC upstream services using HTTP/JSON from the client side (if the client doesn't support gRPC). Increases interoperability.
- **Implementation Difficulty**: High

### 7. GraphQL Federation
- **Why it matters (Scalability)**: If multiple GraphQL upstreams are registered, federation allows querying them as a single unified graph.
- **Implementation Difficulty**: High

### 8. Automated Security Scanning
- **Why it matters (Security)**: A CLI tool or runtime check that scans `config.yaml` for misconfigurations (e.g., hardcoded secrets, overly permissive policies) and warns the user.
- **Implementation Difficulty**: Medium

### 9. Cost/Usage Budgeting
- **Why it matters (Scalability)**: Track token usage or call counts per user/profile and enforce monthly budgets. Essential for providing MCP Any as a managed service or controlling API costs.
- **Implementation Difficulty**: Medium

### 10. Anomaly Detection
- **Why it matters (Security)**: Use statistical methods or AI to detect unusual traffic patterns (e.g., spike in error rates, unusual tool access sequences) that might indicate an attack or a misbehaving agent.
- **Implementation Difficulty**: High

---

## 3. Codebase Health

The following areas of the codebase require attention to ensure long-term maintainability and stability.

### 1. Middleware Logic Duplication
**Location:** `pkg/mcpserver/server.go`
**Issue:** `toolListFilteringMiddleware`, `resourceListFilteringMiddleware`, and `promptListFilteringMiddleware` contain nearly identical logic for profile-based filtering.
**Recommendation:** Refactor into a generic `GenericListFilteringMiddleware[T any]` or a shared helper function to reduce code duplication and ensure consistent behavior.

### 2. Brittle Notification Workaround
**Location:** `pkg/mcpserver/server.go`
**Issue:** The server uses a dummy resource (`internal-notification-trigger`) to force the Go SDK to emit a notification. This is a hack that relies on internal SDK behavior and may break with SDK updates.
**Recommendation:** Investigate if the Go SDK exposes a proper notification API or contribute a patch to the SDK.

### 3. Heuristic Result Handling in CallTool
**Location:** `pkg/mcpserver/server.go` (`CallTool` method)
**Issue:** The method uses heuristics (checking for `content` or `isError` keys) to determine if a map result should be treated as a `CallToolResult` or raw data. This can lead to ambiguity if a valid tool response coincidentally matches the heuristic.
**Recommendation:** Standardize the internal return types of tools. Tools should return a strictly typed `Result` object rather than `any`, or use a wrapper type to distinguish raw data from structured MCP results.

### 4. Hardcoded "Profiles" Logic
**Location:** `pkg/mcpserver/server.go`
**Issue:** Profile matching logic is embedded directly in the middleware.
**Recommendation:** Extract policy enforcement logic into a dedicated `PolicyEngine` or `AccessControlService` (potentially integrating with the OPA recommendation).

### 5. Concurrency & Error Handling
**Location:** General
**Issue:** While `xsync` is used, some error paths in `RegistrationServer` and `CallTool` return generic errors or log without sufficient context for tracing in a distributed system.
**Recommendation:** Adopt a structured error handling library and ensure all errors are wrapped with stack traces or context where appropriate.<|MERGE_RESOLUTION|>--- conflicted
+++ resolved
@@ -45,32 +45,15 @@
 
 ## 2. Top 10 Recommended Features
 
-<<<<<<< HEAD
-- **Service Types**: gRPC, HTTP, OpenAPI, GraphQL, Stdio, MCP-to-MCP Proxy, WebSocket, WebRTC.
-- **Upstream Authentication**: API Key, Bearer Token, OAuth 2.0.
-- **Registration**: Dynamic (gRPC) and Static (YAML/JSON).
-- **Policies**: Caching, Rate Limiting (Memory & Redis), Resilience (Circuit Breakers & Retries).
-- **Deployment**: Helm Chart, Docker.
-- **Observability**: Distributed Tracing (OpenTelemetry), Metrics, Structured Logging, Audit Logging.
-- **Security**: Secrets Management, IP Allowlisting, Webhooks, Fine-grained Policies.
-- **Message Bus**: NATS, Kafka support.
-- **Advanced Authentication**: Priority-based (Profile > User > Global).
-=======
 Based on the current architecture and industry standards, the following features are recommended for immediate implementation.
->>>>>>> 53930e34
 
 ### 1. Open Policy Agent (OPA) Integration
 - **Why it matters (Security)**: Enables complex, fine-grained authorization policies that go beyond simple RBAC (e.g., "Allow access only if user is in group X and time is between 9-5"). Decouples policy logic from code.
 - **Implementation Difficulty**: Medium
 
-<<<<<<< HEAD
-- **Dynamic UI**: Build a web-based UI for managing upstream services dynamically.
-- **RBAC**: Role-Based Access Control for managing user permissions.
-=======
 ### 2. Traffic Splitting / Canary Releases
 - **Why it matters (Scalability/UX)**: Allows gradual rollout of new upstream service versions (e.g., 10% of traffic to v2). Essential for safe deployments in production environments.
 - **Implementation Difficulty**: High
->>>>>>> 53930e34
 
 ### 3. Admin UI (Dynamic UI)
 - **Why it matters (UX)**: A visual interface to view registered services, inspect health, and manage configurations is critical for operator adoption. Currently, everything is API/CLI/Config based.
