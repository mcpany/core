--- conflicted
+++ resolved
@@ -43,11 +43,8 @@
 	al.essio.dev/pkg/shellescape v1.6.0 // indirect
 	github.com/Microsoft/go-winio v0.6.2 // indirect
 	github.com/alexliesenfeld/health v0.8.1 // indirect
-<<<<<<< HEAD
 	github.com/alitto/pond v1.9.2 // indirect
-=======
 	github.com/armon/go-metrics v0.4.1 // indirect
->>>>>>> cbb3890e
 	github.com/beorn7/perks v1.0.1 // indirect
 	github.com/bufbuild/protocompile v0.6.0 // indirect
 	github.com/cespare/xxhash/v2 v2.3.0 // indirect
